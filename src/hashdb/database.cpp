#include <iostream>
#include <thread>
#include "database.hpp"
#include "config.hpp"
#include "scalar.hpp"
#include "zkassert.hpp"
#include "definitions.hpp"
#include "zkresult.hpp"
#include "utils.hpp"
#include <unistd.h>
#include "timer.hpp"
#include "hashdb_singleton.hpp"
#include "zklog.hpp"
#include "exit_process.hpp"
#include "zkmax.hpp"
#include "hashdb_remote.hpp"

#ifdef DATABASE_USE_CACHE

// Create static Database::dbMTCache and DatabaseCacheProgram objects
// This will be used to store DB records in memory and it will be shared for all the instances of Database class
// DatabaseCacheMT and DatabaseCacheProgram classes are thread-safe
#ifdef DATABASE_USE_ASSOCIATIVE_CACHE
DatabaseMTAssociativeCache Database::dbMTCache;
#else
DatabaseMTCache Database::dbMTCache;
#endif
DatabaseProgramCache Database::dbProgramCache;

string Database::dbStateRootKey("ffffffffffffffffffffffffffffffffffffffffffffffffffffffffffffffff"); // 64 f's
Goldilocks::Element Database::dbStateRootvKey[4] = {0xFFFFFFFFFFFFFFFF, 0xFFFFFFFFFFFFFFFF, 0xFFFFFFFFFFFFFFFF, 0xFFFFFFFFFFFFFFFF};

#endif

// Helper functions
string removeBSXIfExists(string s) {return ((s.at(0) == '\\') && (s.at(1) == 'x')) ? s.substr(2) : s;}

Database::Database (Goldilocks &fr, const Config &config) :
        fr(fr),
        config(config),
        connectionsPool(NULL),
        multiWrite(fr)
{
    // Init mutex
    pthread_mutex_init(&connMutex, NULL);

    // Initialize semaphores
    sem_init(&senderSem, 0, 0);
    sem_init(&getFlushDataSem, 0, 0);

    // Sender thread creation
    pthread_create(&senderPthread, NULL, dbSenderThread, this);

    if (config.dbCacheSynchURL.size() > 0)
    {
        pthread_create(&cacheSynchPthread, NULL, dbCacheSynchThread, this);

    }
};

Database::~Database()
{
    if (config.dbConnectionsPool)
    {
        if (connectionsPool != NULL)
        {
            for (uint64_t i=0; i<config.dbNumberOfPoolConnections; i++)
            {
                if (connectionsPool[i].pConnection != NULL)
                {
                    //zklog.info("Database::~Database() deleting writeConnectionsPool[" + to_string(i) + "].pConnection=" + to_string((uint64_t)writeConnectionsPool[i].pConnection));
                    delete[] connectionsPool[i].pConnection;
                }
            }
            delete connectionsPool;
        }
    }
    else
    {
        if (connection.pConnection != NULL)
        {
            delete connection.pConnection;
        }
    }
}

// Database class implementation
void Database::init(void)
{
    // Check that it has not been initialized before
    if (bInitialized)
    {
        zklog.error("Database::init() called when already initialized");
        exitProcess();
    }

    // Configure the server, if configuration is provided
    if (config.databaseURL != "local")
    {
        initRemote();
        useRemoteDB = true;
    } else useRemoteDB = false;

    // Mark the database as initialized
    bInitialized = true;
}

zkresult Database::read(Goldilocks::Element (&vkey)[4], vector<Goldilocks::Element> &value, DatabaseMap *dbReadLog, const bool update,  bool *keys, uint64_t level)
{
    // Check that it has been initialized before
    if (!bInitialized)
    {
        zklog.error("Database::read() called uninitialized");
        exitProcess();
    }

    struct timeval t;
    if (dbReadLog != NULL) gettimeofday(&t, NULL);

    zkresult r = ZKR_UNSPECIFIED;
    string key = "";
#ifndef DATABASE_USE_ASSOCIATIVE_CACHE
    // Normalize key format
    string auxKey = fea2string(fr, vkey);
    key = NormalizeToNFormat(auxKey, 64);
    key = stringToLower(key);
#endif

#ifdef DATABASE_USE_CACHE
    // If the key is found in local database (cached) simply return it
    if (dbMTCache.enabled() && dbMTCache.find(key, value))
    {
<<<<<<< HEAD
        // If the key is present in the cache, get its value from there
#ifdef DATABASE_USE_ASSOCIATIVE_CACHE
        if (dbMTCache.findKey(vkey,value))
#else
        if (dbMTCache.find(key, value))
#endif
        {
            // Add to the read log
            if (dbReadLog != NULL){
#ifdef DATABASE_USE_ASSOCIATIVE_CACHE
                if(dbReadLog->getSaveKeys()){ 
                    string auxkey = fea2string(fr, vkey);;
                    key = NormalizeToNFormat(auxkey, 64);
                    key = stringToLower(key);              
                }
#endif
                dbReadLog->add(key, value, true, TimeDiff(t));
            }
            r = ZKR_SUCCESS;
        }
        else{
            string auxkey = fea2string(fr, vkey);
            key = NormalizeToNFormat(auxkey, 64);
            key = stringToLower(key);

            // If the key is pending to be stored in database, but already deleted from cache
            if (config.dbMultiWrite && multiWrite.findNode(key, value))
            {
                // Add to the read log
                if (dbReadLog != NULL) dbReadLog->add(key, value, true, TimeDiff(t));
                r = ZKR_SUCCESS;
#ifdef DATABASE_USE_ASSOCIATIVE_CACHE
                dbMTCache.addKeyValue(vkey, value, false); //rick
#else
                dbMTCache.add(key, value, false);
#endif
            }
            // If get tree is configured, read the tree from the branch (key hash) to the leaf (keys since level)
            else if (config.dbGetTree && (keys != NULL))
            {
                // Get the tree
                uint64_t numberOfFields;
                r = readTreeRemote(key, keys, level, numberOfFields);

                // Add to the read log, and restart the timer
                if (dbReadLog != NULL)
                {
                    dbReadLog->addGetTree(TimeDiff(t), numberOfFields);
                    gettimeofday(&t, NULL);
                }

                // Retry if failed, since read-only databases have a synchronization latency
                if ( (r != ZKR_SUCCESS) && (config.dbReadRetryDelay > 0) )
                {
                    for (uint64_t i=0; i<config.dbReadRetryCounter; i++)
                    {
                        zklog.warning("Database::read() failed calling readTreeRemote() with error=" + zkresult2string(r) + "; retrying after " + to_string(config.dbReadRetryDelay) + "us key=" + key);

                        // Retry after dbReadRetryDelay us
                        usleep(config.dbReadRetryDelay);
                        r = readTreeRemote(key, keys, level, numberOfFields);

                        // Add to the read log, and restart the timer
                        if (dbReadLog != NULL)
                        {
                            dbReadLog->addGetTree(TimeDiff(t), numberOfFields);
                            gettimeofday(&t, NULL);
                        }

                        if (r == ZKR_SUCCESS)
                        {
                            break;
                        }
                        zklog.warning("Database::read() retried readTreeRemote() after dbReadRetryDelay=" + to_string(config.dbReadRetryDelay) + "us and failed with error=" + zkresult2string(r) + " counter=" + to_string(i));
                    }
=======
        // Add to the read log
        if (dbReadLog != NULL) dbReadLog->add(key, value, true, TimeDiff(t));

        r = ZKR_SUCCESS;
    }
    else
#endif
    // If the key is pending to be stored in database, but already deleted from cache
    if (config.dbMultiWrite && multiWrite.findNode(key, value))
    {
        // Add to the read log
        if (dbReadLog != NULL) dbReadLog->add(key, value, true, TimeDiff(t));

#ifdef DATABASE_USE_CACHE
        // Store it locally to avoid any future remote access for this key
        if (dbMTCache.enabled()) dbMTCache.add(key, value, update);
#endif
        r = ZKR_SUCCESS;
    }
    // If get tree is configured, read the tree from the branch (key hash) to the leaf (keys since level)
    else if (config.dbGetTree && (keys != NULL))
    {
        // Get the tree
        uint64_t numberOfFields;
        r = readTreeRemote(key, keys, level, numberOfFields);

        // Add to the read log, and restart the timer
        if (dbReadLog != NULL)
        {
            dbReadLog->addGetTree(TimeDiff(t), numberOfFields);
            gettimeofday(&t, NULL);
        }

        // Retry if failed, since read-only databases have a synchronization latency
        if ( (r != ZKR_SUCCESS) && (config.dbReadRetryDelay > 0) )
        {
            for (uint64_t i=0; i<config.dbReadRetryCounter; i++)
            {
                zklog.warning("Database::read() failed calling readTreeRemote() with error=" + zkresult2string(r) + "; will retry after " + to_string(config.dbReadRetryDelay) + "us key=" + key);

                // Retry after dbReadRetryDelay us
                usleep(config.dbReadRetryDelay);
                r = readTreeRemote(key, keys, level, numberOfFields);

                // Add to the read log, and restart the timer
                if (dbReadLog != NULL)
                {
                    dbReadLog->addGetTree(TimeDiff(t), numberOfFields);
                    gettimeofday(&t, NULL);
                }

                if (r == ZKR_SUCCESS)
                {
                    break;
>>>>>>> 5f083a4b
                }
                zklog.warning("Database::read() retried readTreeRemote() after dbReadRetryDelay=" + to_string(config.dbReadRetryDelay) + "us and failed with error=" + zkresult2string(r) + " i=" + to_string(i));
            }
        }

        // If succeeded, now the value should be present in the cache
        if ( r == ZKR_SUCCESS)
        {
            if (dbMTCache.find(key, value))
            {
<<<<<<< HEAD
#ifdef DATABASE_USE_ASSOCIATIVE_CACHE
                if (dbMTCache.findKey(vkey, value))
#else                
                if(dbMTCache.find(key, value))
#endif
                {
                    // Add to the read log
                    if (dbReadLog != NULL) dbReadLog->add(key, value, true, TimeDiff(t));
                    r = ZKR_SUCCESS;
                }
                else
                {
                    zklog.warning("Database::read() called readTreeRemote() but key=" + key + " is not present");
                    r = ZKR_UNSPECIFIED;
                }
=======
                // Add to the read log
                if (dbReadLog != NULL) dbReadLog->add(key, value, true, TimeDiff(t));

                r = ZKR_SUCCESS;
            }
            else
            {
                zklog.warning("Database::read() called readTreeRemote() but key=" + key + " is not present");
                r = ZKR_UNSPECIFIED;
>>>>>>> 5f083a4b
            }
        }
        else r = ZKR_UNSPECIFIED;
    }
    if (useRemoteDB && (r == ZKR_UNSPECIFIED))
    {
        // If multi write is enabled, flush pending data, since some previously written keys
        // could be in the multi write string but flushed from the cache
        /*if (config.dbMultiWrite)
        {
            flush(); // TODO: manage this situation
        }*/

        // Otherwise, read it remotelly, up to two times
        string sData;
        r = readRemote(false, key, sData);
        if ( (r != ZKR_SUCCESS) && (config.dbReadRetryDelay > 0) )
        {
            for (uint64_t i=0; i<config.dbReadRetryCounter; i++)
            {
                zklog.warning("Database::read() failed calling readRemote() with error=" + zkresult2string(r) + "; will retry after " + to_string(config.dbReadRetryDelay) + "us key=" + key + " i=" + to_string(i));

                // Retry after dbReadRetryDelay us
                usleep(config.dbReadRetryDelay);
                r = readRemote(false, key, sData);
                if (r == ZKR_SUCCESS)
                {
                    break;
                }
                zklog.warning("Database::read() retried readRemote() after dbReadRetryDelay=" + to_string(config.dbReadRetryDelay) + "us and failed with error=" + zkresult2string(r) + " i=" + to_string(i));
            }
        }
        if (r == ZKR_SUCCESS)
        {
            string2fea(fr, sData, value);

#ifdef DATABASE_USE_CACHE
            // Store it locally to avoid any future remote access for this key
            if (dbMTCache.enabled()){
#ifdef DATABASE_USE_ASSOCIATIVE_CACHE
                dbMTCache.addKeyValue(vkey, value, update);
#else
                dbMTCache.add(key, value, update);
#endif
            }
#endif

            // Add to the read log
            if (dbReadLog != NULL) dbReadLog->add(key, value, false, TimeDiff(t));
        }
    }

    // If we could not find the value, report the error
    if (r == ZKR_UNSPECIFIED)
    {
        zklog.error("Database::read() requested a key that does not exist (ZKR_DB_KEY_NOT_FOUND): " + key);
        r = ZKR_DB_KEY_NOT_FOUND;
    }

#ifdef LOG_DB_READ
    {
        string s = "Database::read()";
        if (r != ZKR_SUCCESS)
            s += " ERROR=" + zkresult2string(r);
        s += " key=" + key;
        s += " value=";
        for (uint64_t i = 0; i < value.size(); i++)
            s += fr.toString(value[i], 16) + ":";
        zklog.info(s);
    }
#endif

    return r;
}

zkresult Database::write(const string &_key, const vector<Goldilocks::Element> &value, const bool persistent)
{
    // Check that it has  been initialized before
    if (!bInitialized)
    {
        zklog.error("Database::write() called uninitialized");
        exitProcess();
    }

    if (config.dbMultiWrite && !dbMTCache.enabled() && !persistent)
    {
        zklog.error("Database::write() called with multi-write active, cache disabled and no persistance in database, so there is no place to store the date");
        return ZKR_DB_ERROR;
    }

    zkresult r;

    // Normalize key format
    string key = NormalizeToNFormat(_key, 64);
    key = stringToLower(key);

    if ( useRemoteDB
#ifdef DATABASE_USE_CACHE
         && persistent
#endif
         )
    {
        // Prepare the query
        string valueString = "";
        string aux;
        for (uint64_t i = 0; i < value.size(); i++)
        {
            valueString += PrependZeros(fr.toString(value[i], 16), 16);
        }

        r = writeRemote(false, key, valueString);
    }
    else
    {
        r = ZKR_SUCCESS;
    }

#ifdef DATABASE_USE_CACHE
    if ((r == ZKR_SUCCESS) && dbMTCache.enabled())
    {
#ifdef DATABASE_USE_ASSOCIATIVE_CACHE
        Goldilocks::Element vkey_[4];
        Goldilocks::Element vkeyf[4];
        string2fea(fr, _key, vkey_);
        vkeyf[0] = vkey_[3];
        vkeyf[1] = vkey_[2];
        vkeyf[2] = vkey_[1];
        vkeyf[3] = vkey_[0];
        dbMTCache.addKeyValue(vkeyf, value, false);
#else
        dbMTCache.add(key, value, false);
#endif
    }
#endif

#ifdef LOG_DB_WRITE
    {
        string s = "Database::write()";
        if (r != ZKR_SUCCESS)
            s += " ERROR=" + zkresult2string(r);
        s += " key=" + key;
        s += " value=";
        for (uint64_t i = 0; i < value.size(); i++)
            s += fr.toString(value[i], 16) + ":";
        s += " persistent=" + to_string(persistent);
        zklog.info(s);
    }
#endif

    return r;
}

zkresult Database::write(const Goldilocks::Element* vkey, const vector<Goldilocks::Element> &value, const bool persistent)
{
    // Check that it has  been initialized before
    if (!bInitialized)
    {
        zklog.error("Database::write() called uninitialized");
        exitProcess();
    }

    if (config.dbMultiWrite && !dbMTCache.enabled() && !persistent)
    {
        zklog.error("Database::write() called with multi-write active, cache disabled and no persistance in database, so there is no place to store the date");
        return ZKR_DB_ERROR;
    }

    zkresult r;
    // From dynamic pointer to static pointer
    Goldilocks::Element vkeyf[4];
    vkeyf[0] = vkey[0];
    vkeyf[1] = vkey[1];
    vkeyf[2] = vkey[2];
    vkeyf[3] = vkey[3];
    string key="";

    if ( useRemoteDB
#ifdef DATABASE_USE_CACHE
         && persistent
#endif
         )
    {
        // Prepare the query
        string valueString = "";
        string aux;
        for (uint64_t i = 0; i < value.size(); i++)
        {
            valueString += PrependZeros(fr.toString(value[i], 16), 16);
        }
        // Normalize key format
        string auxKey = fea2string(fr, vkeyf);
        key = NormalizeToNFormat(auxKey, 64);
        key = stringToLower(key);
        r = writeRemote(false, key, valueString);
    }
    else
    {
        r = ZKR_SUCCESS;
    }

#ifdef DATABASE_USE_CACHE
    if ((r == ZKR_SUCCESS) && dbMTCache.enabled())
    {
        // Create in memory cache
#ifdef DATABASE_USE_ASSOCIATIVE_CACHE
        dbMTCache.addKeyValue(vkeyf, value, false);
#else
        if(key==""){
            string auxKey = fea2string(fr, vkeyf);
            key = NormalizeToNFormat(auxKey, 64);
            key = stringToLower(key);
        }
        dbMTCache.add(key, value, false);
#endif
    }
#endif

#ifdef LOG_DB_WRITE
    {
        string s = "Database::write()";
        if (r != ZKR_SUCCESS)
            s += " ERROR=" + zkresult2string(r);
        s += " key=" + key;
        s += " value=";
        for (uint64_t i = 0; i < value.size(); i++)
            s += fr.toString(value[i], 16) + ":";
        s += " persistent=" + to_string(persistent);
        zklog.info(s);
    }
#endif

    return r;
}

void Database::initRemote(void)
{
    TimerStart(DB_INIT_REMOTE);

    try
    {
        // Build the remote database URI
        string uri = config.databaseURL;
        //zklog.info("Database URI: " + uri);

        // Create the database connections
        connLock();

        if (config.dbConnectionsPool)
        {
            // Check that we don't support more threads than available connections, including the sender thread
            if (config.dbNumberOfPoolConnections == 0)
            {
                zklog.error("Database::initRemote() found config.dbNumberOfPoolConnections=" + to_string(config.dbNumberOfPoolConnections));
                exitProcess();
            }
            if ( config.runHashDBServer && ((config.maxHashDBThreads + 1) > config.dbNumberOfPoolConnections) )
            {
                zklog.error("Database::initRemote() found config.maxHashDBThreads + 1=" + to_string(config.maxHashDBThreads + 1) + " > config.dbNumberOfPoolConnections=" + to_string(config.dbNumberOfPoolConnections));
                exitProcess();
            }
            if ( config.runExecutorServer && ((config.maxExecutorThreads + 1) > config.dbNumberOfPoolConnections) )
            {
                zklog.error("Database::initRemote() found config.maxExecutorThreads + 1=" + to_string(config.maxExecutorThreads + 1) + " > config.dbNumberOfPoolConnections=" + to_string(config.dbNumberOfPoolConnections));
                exitProcess();
            }
            if ( config.runHashDBServer && config.runExecutorServer && ((config.maxHashDBThreads + config.maxExecutorThreads + 1) > config.dbNumberOfPoolConnections) )
            {
                zklog.error("Database::initRemote() found config.maxHashDBThreads + config.maxExecutorThreads + 1=" + to_string(config.maxHashDBThreads + config.maxExecutorThreads + 1) + " > config.dbNumberOfPoolConnections=" + to_string(config.dbNumberOfPoolConnections));
                exitProcess();
            }

            // Allocate write connections pool
            connectionsPool = new DatabaseConnection[config.dbNumberOfPoolConnections];
            if (connectionsPool == NULL)
            {
                zklog.error("Database::initRemote() failed creating write connection pool of size " + to_string(config.dbNumberOfPoolConnections));
                exitProcess();
            }

            // Create write connections
            for (uint64_t i=0; i<config.dbNumberOfPoolConnections; i++)
            {
                connectionsPool[i].pConnection = new pqxx::connection{uri};
                if (connectionsPool[i].pConnection == NULL)
                {
                    zklog.error("Database::initRemote() failed creating write connection " + to_string(i));
                    exitProcess();
                }
                connectionsPool[i].bInUse = false;
                //zklog.info("Database::initRemote() created write connection i=" + to_string(i) + " connectionsPool[i]=" + to_string((uint64_t)connectionsPool[i].pConnection));
            }

            // Reset counters
            nextConnection = 0;
            usedConnections = 0;
        }
        else
        {
            connection.pConnection = new pqxx::connection{uri};
            if (connection.pConnection == NULL)
            {
                zklog.error("Database::initRemote() failed creating unique connection");
                exitProcess();
            }
            connection.bInUse = false;
        }
        
        connUnlock();
    }
    catch (const std::exception &e)
    {
        zklog.error("Database::initRemote() exception: " + string(e.what()));
        exitProcess();
    }

    // If configured to use the get tree function, we must install it in the database before using it
    if (config.dbGetTree && !config.dbReadOnly)
    {
        writeGetTreeFunction();
    }

    // Create state root, only useful if database is empty
    if (!config.dbReadOnly)
    {
        createStateRoot();
    }

    TimerStopAndLog(DB_INIT_REMOTE);
}

DatabaseConnection * Database::getConnection (void)
{
    if (config.dbConnectionsPool)
    {
        connLock();
        DatabaseConnection * pConnection = NULL;
        uint64_t i=0;
        for (i=0; i<config.dbNumberOfPoolConnections; i++)
        {
            if (!connectionsPool[nextConnection].bInUse) break;
            nextConnection++;
            if (nextConnection == config.dbNumberOfPoolConnections)
            {
                nextConnection = 0;
            }
        }
        if (i==config.dbNumberOfPoolConnections)
        {
            zklog.error("Database::getWriteConnection() run out of free connections");
            exitProcess();
        }

        pConnection = &connectionsPool[nextConnection];
        zkassert(pConnection->bInUse == false);
        pConnection->bInUse = true;
        nextConnection++;
        if (nextConnection == config.dbNumberOfPoolConnections)
        {
            nextConnection = 0;
        }
        usedConnections++;
        if (pConnection->bDisconnect)
        {
            pConnection->pConnection->disconnect();
            pConnection->bDisconnect = false;
        }
        //zklog.info("Database::getWriteConnection() pConnection=" + to_string((uint64_t)pConnection) + " nextConnection=" + to_string(nextConnection) + " usedConnections=" + to_string(usedConnections));
        connUnlock();
        return pConnection;
    }
    else
    {
        connLock();
        zkassert(connection.bInUse == false);
#ifdef DEBUG
        connection.bInUse = true;
#endif
        return &connection;
    }
}

void Database::disposeConnection (DatabaseConnection * pConnection)
{
    if (config.dbConnectionsPool)
    {
        connLock();
        zkassert(pConnection->bInUse == true);
        pConnection->bInUse = false;
        zkassert(usedConnections > 0);
        usedConnections--;
        //zklog.info("Database::disposeWriteConnection() pConnection=" + to_string((uint64_t)pConnection) + " nextConnection=" + to_string(nextConnection) + " usedConnections=" + to_string(usedConnections));
        connUnlock();
    }
    else
    {
        zkassert(pConnection == &connection);
        zkassert(pConnection->bInUse == true);
#ifdef DEBUG
        pConnection->bInUse = false;
#endif
        connUnlock();
    }
}

void Database::queryFailed (void)
{
    connLock();

    for (uint64_t i=0; i<config.dbNumberOfPoolConnections; i++)
    {
        connectionsPool[i].bDisconnect = true;
    }

    connUnlock();
}

zkresult Database::readRemote(bool bProgram, const string &key, string &value)
{
    const string &tableName = (bProgram ? config.dbProgramTableName : config.dbNodesTableName);

    if (config.logRemoteDbReads)
    {
        zklog.info("Database::readRemote() table=" + tableName + " key=" + key);
    }

    // Get a free read db connection
    DatabaseConnection * pDatabaseConnection = getConnection();

    try
    {
        // Prepare the query
        string query = "SELECT * FROM " + tableName + " WHERE hash = E\'\\\\x" + key + "\';";

        pqxx::result rows;

        // Start a transaction.
        pqxx::nontransaction n(*(pDatabaseConnection->pConnection));

        // Execute the query
        rows = n.exec(query);

        // Commit your transaction
        n.commit();

        // Process the result
        if (rows.size() == 0)
        {
            disposeConnection(pDatabaseConnection);
            return ZKR_DB_KEY_NOT_FOUND;
        }
        else if (rows.size() > 1)
        {
            zklog.error("Database::readRemote() table=" + tableName + " got more than one row for the same key: " + to_string(rows.size()));
            exitProcess();
        }

        pqxx::row const row = rows[0];
        if (row.size() != 2)
        {
            zklog.error("Database::readRemote() table=" + tableName + " got an invalid number of colums for the row: " + to_string(row.size()));
            exitProcess();
        }
        pqxx::field const fieldData = row[1];
        value = removeBSXIfExists(fieldData.c_str());
    }
    catch (const std::exception &e)
    {
        zklog.error("Database::readRemote() table=" + tableName + " exception: " + string(e.what()) + " connection=" + to_string((uint64_t)pDatabaseConnection));
        queryFailed();
        disposeConnection(pDatabaseConnection);
        return ZKR_DB_ERROR;
    }
    
    // Dispose the read db conneciton
    disposeConnection(pDatabaseConnection);

    return ZKR_SUCCESS;
}

zkresult Database::readTreeRemote(const string &key, bool *keys, uint64_t level, uint64_t &numberOfFields)
{
    zkassert(keys != NULL);

    if (config.logRemoteDbReads)
    {
        zklog.info("Database::readTreeRemote() key=" + key);
    }
    string rkey;
    for (uint64_t i=level; i<256; i++) //rick: carefull, is 256 right?
    {
        uint8_t auxByte = (uint8_t)(keys[i]);
        if (auxByte > 1)
        {
            zklog.error("Database::readTreeRemote() found invalid keys value=" + to_string(auxByte) + " at position " + to_string(i));
            return ZKR_DB_ERROR;
        }
        rkey.append(1, byte2char(auxByte >> 4));
        rkey.append(1, byte2char(auxByte & 0x0F));
    }

    // Get a free read db connection
    DatabaseConnection * pDatabaseConnection = getConnection();

    numberOfFields = 0;

    try
    {
        // Prepare the query
        string query = "SELECT get_tree (E\'\\\\x" + key + "\', E\'\\\\x" + rkey + "\');";

        pqxx::result rows;

        // Start a transaction.
        pqxx::nontransaction n(*(pDatabaseConnection->pConnection));

        // Execute the query
        rows = n.exec(query);

        // Commit your transaction
        n.commit();

        // Process the result
        numberOfFields = rows.size();
        for (uint64_t i=0; i<numberOfFields; i++)
        {
            pqxx::row const row = rows[i];
            if (row.size() != 1)
            {
                zklog.error("Database::readTreeRemote() got an invalid number of colums for the row: " + to_string(row.size()));
                disposeConnection(pDatabaseConnection);
                return ZKR_UNSPECIFIED;
            }
            pqxx::field const fieldData = row[0];
            string fieldDataString = fieldData.c_str();
            //zklog.info("got value=" + fieldDataString);
            string hash, data;

            string first = "(\"\\\\x";
            string second = "\",\"\\\\x";
            string third = "\")";

            size_t firstPosition = fieldDataString.find(first);
            size_t secondPosition = fieldDataString.find(second);
            size_t thirdPosition = fieldDataString.find(third);

            if ( (firstPosition != 0) ||
                 (firstPosition + first.size() + 32*2 != secondPosition ) ||
                 (secondPosition <= first.size()) ||
                 (thirdPosition == 0) ||
                 ( (secondPosition + second.size() + 12*8*2 != thirdPosition) &&
                   (secondPosition + second.size() + 8*8*2 != thirdPosition) ))
            {
                zklog.error("Database::readTreeRemote() got an invalid field=" + fieldDataString);
                disposeConnection(pDatabaseConnection);
                return ZKR_UNSPECIFIED;
            }

            hash = fieldDataString.substr(firstPosition + first.size(), 32*2);
            data = fieldDataString.substr(secondPosition + second.size(), thirdPosition - secondPosition - second.size());
            vector<Goldilocks::Element> value;
            string2fea(fr, data, value);

#ifdef DATABASE_USE_CACHE
            // Store it locally to avoid any future remote access for this key
            if (dbMTCache.enabled())
            {
                //zklog.info("Database::readTreeRemote() adding hash=" + hash + " to dbMTCache");
#ifdef DATABASE_USE_ASSOCIATIVE_CACHE
                Goldilocks::Element vhash[4], vhashf[4];
                string2fea(fr, hash, vhash);
                vhashf[0] = vhash[3];
                vhashf[1] = vhash[2];
                vhashf[2] = vhash[1];
                vhashf[3] = vhash[0];    
                dbMTCache.addKeyValue(vhashf, value, false);
#else
                dbMTCache.add(hash, value, false);
#endif
            }
#endif
        }
    }
    catch (const std::exception &e)
    {
        zklog.warning("Database::readTreeRemote() exception: " + string(e.what()) + " connection=" + to_string((uint64_t)pDatabaseConnection));
        queryFailed();
        disposeConnection(pDatabaseConnection);
        return ZKR_DB_ERROR;
    }
    
    // Dispose the read db conneciton
    disposeConnection(pDatabaseConnection);

    if (config.logRemoteDbReads)
    {
        zklog.info("Database::readTreeRemote() key=" + key + " read " + to_string(numberOfFields));
    }

    return ZKR_SUCCESS;
    
}

zkresult Database::writeRemote(bool bProgram, const string &key, const string &value)
{
    zkresult result = ZKR_SUCCESS;
    
    if (config.dbMultiWrite)
    {
        multiWrite.Lock();

        if (bProgram)
        {
            multiWrite.data[multiWrite.pendingToFlushDataIndex].programIntray[key] = value;
#ifdef LOG_DB_WRITE_REMOTE
            zklog.info("Database::writeRemote() key=" + key + " multiWrite=[" + multiWrite.print() + "]");
#endif
        }
        else
        {
            multiWrite.data[multiWrite.pendingToFlushDataIndex].nodesIntray[key] = value;
        }

        multiWrite.Unlock();
    }
    else
    {
        const string &tableName = (bProgram ? config.dbProgramTableName : config.dbNodesTableName);

        string query = "INSERT INTO " + tableName + " ( hash, data ) VALUES ( E\'\\\\x" + key + "\', E\'\\\\x" + value + "\' ) ON CONFLICT (hash) DO NOTHING;";
            
        DatabaseConnection * pDatabaseConnection = getConnection();

        try
        {        

#ifdef DATABASE_COMMIT
            if (autoCommit)
#endif
            {
                pqxx::work w(*(pDatabaseConnection->pConnection));
                pqxx::result res = w.exec(query);
                w.commit();
            }
#ifdef DATABASE_COMMIT
            else
            {
                if (transaction == NULL)
                    transaction = new pqxx::work{*pConnectionWrite};
                pqxx::result res = transaction->exec(query);
            }
#endif
        }
        catch (const std::exception &e)
        {
            zklog.error("Database::writeRemote() table=" + tableName + " exception: " + string(e.what()) + " connection=" + to_string((uint64_t)pDatabaseConnection));
            result = ZKR_DB_ERROR;
            queryFailed();
        }

        disposeConnection(pDatabaseConnection);
    }

    return result;
}

zkresult Database::createStateRoot(void)
{
    // Copy the state root in the first 4 elements of dbValue
    vector<Goldilocks::Element> value;
    for (uint64_t i=0; i<12; i++) value.push_back(fr.zero());
    
    // Prepare the value string
    string valueString = "";
    string aux;
    for (uint64_t i = 0; i < value.size(); i++)
    {
        valueString += PrependZeros(fr.toString(value[i], 16), 16);
    }

    zkresult r = ZKR_SUCCESS;

    if (!config.dbReadOnly)
    {
        // Prepare the query
        string query = "INSERT INTO " + config.dbNodesTableName + " ( hash, data ) VALUES ( E\'\\\\x" + dbStateRootKey + "\', E\'\\\\x" + valueString + "\' ) " +
                    "ON CONFLICT (hash) DO NOTHING;";
            
        DatabaseConnection * pDatabaseConnection = getConnection();

        try
        {        

#ifdef DATABASE_COMMIT
            if (autoCommit)
#endif
            {
                pqxx::work w(*(pDatabaseConnection->pConnection));
                pqxx::result res = w.exec(query);
                w.commit();
            }
#ifdef DATABASE_COMMIT
            else
            {
                if (transaction == NULL)
                    transaction = new pqxx::work{*pConnectionWrite};
                pqxx::result res = transaction->exec(query);
            }
#endif
        }
        catch (const std::exception &e)
        {
            zklog.error("Database::createStateRoot() table=" + config.dbNodesTableName + " exception: " + string(e.what()) + " connection=" + to_string((uint64_t)pDatabaseConnection));
            r = ZKR_DB_ERROR;
            queryFailed();
        }

        disposeConnection(pDatabaseConnection);
    }

#ifdef LOG_DB_WRITE
    {
        string s = "Database::createStateRoot()";
        if (r != ZKR_SUCCESS)
            s += " ERROR=" + zkresult2string(r);
        s += " key=" + dbStateRootKey;
        s += " value=";
        for (uint64_t i = 0; i < value.size(); i++)
            s += fr.toString(value[i], 16) + ":";
        zklog.info(s);
    }
#endif

    return r;
}

zkresult Database::updateStateRoot(const Goldilocks::Element (&stateRoot)[4])
{
    // Check that it has  been initialized before
    if (!bInitialized)
    {
        zklog.error("Database::updateStateRoot() called uninitialized");
        exitProcess();
    }

    // Copy the state root in the first 4 elements of dbValue
    vector<Goldilocks::Element> value;
    for (uint64_t i=0; i<4; i++) value.push_back(stateRoot[i]);
    for (uint64_t i=0; i<8; i++) value.push_back(fr.zero());
    
    // Prepare the value string
    string valueString = "";
    string aux;
    for (uint64_t i = 0; i < value.size(); i++)
    {
        valueString += PrependZeros(fr.toString(value[i], 16), 16);
    }

    zkresult r = ZKR_SUCCESS;

    if ( useRemoteDB )
    {
        if (config.dbMultiWrite)
        {
            multiWrite.Lock();
            multiWrite.data[multiWrite.pendingToFlushDataIndex].nodesStateRoot = valueString;
            multiWrite.Unlock();    
        }
        else
        {
            // Prepare the query
            string query = "UPDATE " + config.dbNodesTableName + " SET data = E\'\\\\x" + valueString + "\' WHERE  hash = E\'\\\\x" + dbStateRootKey + "\';";
                
            DatabaseConnection * pDatabaseConnection = getConnection();

            try
            {        

    #ifdef DATABASE_COMMIT
                if (autoCommit)
    #endif
                {
                    pqxx::work w(*(pDatabaseConnection->pConnection));
                    pqxx::result res = w.exec(query);
                    w.commit();
                }
    #ifdef DATABASE_COMMIT
                else
                {
                    if (transaction == NULL)
                        transaction = new pqxx::work{*pConnectionWrite};
                    pqxx::result res = transaction->exec(query);
                }
    #endif
            }
            catch (const std::exception &e)
            {
                zklog.error("Database::updateStateRoot() table=" + config.dbNodesTableName + " exception: " + string(e.what()) + " connection=" + to_string((uint64_t)pDatabaseConnection));
                r = ZKR_DB_ERROR;
                queryFailed();
            }

            disposeConnection(pDatabaseConnection);
        }
    }

#ifdef DATABASE_USE_CACHE
    if ((r == ZKR_SUCCESS) && dbMTCache.enabled())
    {
        // Create in memory cache
#ifdef DATABASE_USE_ASSOCIATIVE_CACHE        
        dbMTCache.addKeyValue(dbStateRootvKey, value, true);
#else
        dbMTCache.add(dbStateRootKey, value, true);
#endif
    }
#endif

#ifdef LOG_DB_WRITE
    {
        string s = "Database::updateStateRoot()";
        if (r != ZKR_SUCCESS)
            s += " ERROR=" + zkresult2string(r);
        s += " key=" + dbStateRootKey;
        s += " value=";
        for (uint64_t i = 0; i < value.size(); i++)
            s += fr.toString(value[i], 16) + ":";
        zklog.info(s);
    }
#endif

    return r;
}

zkresult Database::writeGetTreeFunction(void)
{
    if (!config.dbGetTree)
    {
        zklog.error("Database::writeGetTreeFunction() dalled with config.dbGetTree=false");
        return ZKR_DB_ERROR;
    }
    
    if (config.databaseURL == "local")
    {
        zklog.error("Database::writeGetTreeFunction() dalled with config.databaseURL=local");
        return ZKR_DB_ERROR;
    }

    zkresult result = ZKR_SUCCESS;

    string query = string("") +
    "create or replace function get_tree (root_hash bytea, remaining_key bytea)\n" +
	"   returns setof state.nodes\n" +
	"   language plpgsql\n" +
    "as $$\n" +
    "declare\n" +
    "	current_hash bytea;\n" +
    "	current_row " + config.dbNodesTableName + "%rowtype;\n" +
    "	remaining_key_length integer;\n" +
    "	remaining_key_bit integer;\n" +
    "	byte_71 integer;\n" +
    "	aux_integer integer;\n" +
    "begin\n" +
    "	remaining_key_length = octet_length(remaining_key);\n" +
    "	current_hash = root_hash;\n" +

    "	-- For every bit (0 or 1) in remaining key\n" +
    "	for counter in 0..(remaining_key_length-1) loop\n" +

    "		-- Get the current_hash row and store it into current_row\n" +
    "		select * into current_row from " + config.dbNodesTableName + " where hash = current_hash;\n" +
    "		if not found then\n" +
    "			raise EXCEPTION 'Hash % not found', current_hash;\n" +
    "		end if;\n" +

    "		-- Return it as a result\n" +
    "		return next current_row;\n" +

    "		-- Data should be a byte array of 12x8 bytes (12 field elements)\n" +
    "		-- Check data length is exactly 12 field elements\n" +
    "		if (octet_length(current_row.data) != 12*8) then\n" +
    "			raise EXCEPTION 'Hash % got invalid data size %', current_hash, octet_length(current_row.data);\n" +
    "		end if;\n" +
	//	-- Check that last 3 field elements are zero
	//	--if (substring(current_row.data from 89 for 8) != E'\\x0000000000000000') then
	//	--	RAISE EXCEPTION 'Hash % got non-null 12th field element data=%', current_hash, current_row.data;
	//	--end if;
	//	--if (substring(current_row.data from 81 for 8) != E'\\x0000000000000000') then
	//	--	RAISE EXCEPTION 'Hash % got non-null 11th field element data=%', current_hash, current_row.data;
	//	--end if;
	//	--if (substring(current_row.data from 73 for 8) != E'\\x0000000000000000') then
	//	--	RAISE EXCEPTION 'Hash % got non-null 10th field element data=%', current_hash, current_row.data;
	//	--end if;
    "		-- If last 4 field elements are 0000, this is an intermediate node\n" +
    "		byte_71 = get_byte(current_row.data, 71);\n" +
    "		case byte_71\n" +
    "		when 0 then\n" +

    "			-- If the next remaining key is a 0, take the left sibling way, if it is a 1, take the right one\n" +
    "			remaining_key_bit = get_byte(remaining_key, counter);\n" +
    "			case remaining_key_bit\n" +
    "			when 0 then\n" +
    "				current_hash =\n" +
    "					substring(current_row.data from 25 for 8) ||\n" +
    "					substring(current_row.data from 17 for 8) ||\n" +
    "					substring(current_row.data from 9 for 8) ||\n" +
    "					substring(current_row.data from 1 for 8);\n" +
    "			when 1 then\n" +
    "				current_hash =\n" +
    "					substring(current_row.data from 57 for 8) ||\n" +
    "					substring(current_row.data from 49 for 8) ||\n" +
    "					substring(current_row.data from 41 for 8) ||\n" +
    "					substring(current_row.data from 33 for 8);\n" +
    "			else\n" +
    "				raise EXCEPTION 'Invalid remaining key bit at position % with value %', counter, remaining_key_bit ;\n" +
    "			end case;\n" +
    
    "			-- If the hash is a 0, we reached the end of the branch\n" +
    "			if (get_byte(current_hash, 0) = 0) and\n" +
    "			   (get_byte(current_hash, 1) = 0) and\n" +
    "			   (get_byte(current_hash, 2) = 0) and\n" +
    "			   (get_byte(current_hash, 3) = 0) and\n" +
    "			   (get_byte(current_hash, 4) = 0) and\n" +
    "			   (get_byte(current_hash, 5) = 0) and\n" +
    "			   (get_byte(current_hash, 6) = 0) and\n" +
    "			   (get_byte(current_hash, 7) = 0) and\n" +
    "			   (get_byte(current_hash, 8) = 0) and\n" +
    "			   (get_byte(current_hash, 9) = 0) and\n" +
    "			   (get_byte(current_hash, 10) = 0) and\n" +
    "			   (get_byte(current_hash, 11) = 0) and\n" +
    "			   (get_byte(current_hash, 12) = 0) and\n" +
    "			   (get_byte(current_hash, 13) = 0) and\n" +
    "			   (get_byte(current_hash, 14) = 0) and\n" +
    "			   (get_byte(current_hash, 15) = 0) and\n" +
    "			   (get_byte(current_hash, 16) = 0) and\n" +
    "			   (get_byte(current_hash, 17) = 0) and\n" +
    "			   (get_byte(current_hash, 18) = 0) and\n" +
    "			   (get_byte(current_hash, 19) = 0) and\n" +
    "			   (get_byte(current_hash, 20) = 0) and\n" +
    "			   (get_byte(current_hash, 21) = 0) and\n" +
    "			   (get_byte(current_hash, 22) = 0) and\n" +
    "			   (get_byte(current_hash, 23) = 0) and\n" +
    "			   (get_byte(current_hash, 24) = 0) and\n" +
    "			   (get_byte(current_hash, 25) = 0) and\n" +
    "			   (get_byte(current_hash, 26) = 0) and\n" +
    "			   (get_byte(current_hash, 27) = 0) and\n" +
    "			   (get_byte(current_hash, 28) = 0) and\n" +
    "			   (get_byte(current_hash, 29) = 0) and\n" +
    "			   (get_byte(current_hash, 30) = 0) and\n" +
    "			   (get_byte(current_hash, 31) = 0) then\n" +
    "			   return;\n" +
    "			end if;\n" +

    "		-- If last 4 field elements are 1000, this is a leaf node\n" +
    "		when 1 then	\n" +

    "			current_hash =\n" +
    "				substring(current_row.data from 57 for 8) ||\n" +
    "				substring(current_row.data from 49 for 8) ||\n" +
    "				substring(current_row.data from 41 for 8) ||\n" +
    "				substring(current_row.data from 33 for 8);\n" +
    "			select * into current_row from " + config.dbNodesTableName + " where hash = current_hash;\n" +
    "			if not found then\n" +
    "				raise EXCEPTION 'Hash % not found', current_hash;\n" +
    "			end if;\n" +
    "			return next current_row;\n" +
    "			return;\n" +

    "		else\n" +
    "			raise EXCEPTION 'Hash % got invalid 9th field element data=%', current_hash, current_row.data;\n" +
    "		end case;\n" +
			
    "	end loop;\n" +

    "	return;\n" +
    "end;$$\n";
        
    DatabaseConnection * pDatabaseConnection = getConnection();
    
    try
    {
#ifdef DATABASE_COMMIT
        if (autoCommit)
#endif
        {
            pqxx::work w(*(pDatabaseConnection->pConnection));
            pqxx::result res = w.exec(query);
            w.commit();
        }
#ifdef DATABASE_COMMIT
        else
        {
            if (transaction == NULL)
                transaction = new pqxx::work{*pConnectionWrite};
            pqxx::result res = transaction->exec(query);
        }
#endif
    }
    catch (const std::exception &e)
    {
        zklog.error("Database::writeGetTreeFunction() exception: " + string(e.what()) + " connection=" + to_string((uint64_t)pDatabaseConnection));
        result = ZKR_DB_ERROR;
        queryFailed();
    }
    
    disposeConnection(pDatabaseConnection);

    zklog.info("Database::writeGetTreeFunction() returns " + zkresult2string(result));
        
    return result;
}

zkresult Database::setProgram (const string &_key, const vector<uint8_t> &data, const bool persistent)
{
    // Check that it has been initialized before
    if (!bInitialized)
    {
        zklog.error("Database::setProgram() called uninitialized");
        exitProcess();
    }

    zkresult r;

    // Normalize key format
    string key = NormalizeToNFormat(_key, 64);
    key = stringToLower(key);

    if ( useRemoteDB
#ifdef DATABASE_USE_CACHE
         && persistent
#endif
         )
    {
        string sData = "";
        for (uint64_t i=0; i<data.size(); i++)
        {
            sData += byte2string(data[i]);
        }

        r = writeRemote(true, key, sData);
    }
    else
    {
        r = ZKR_SUCCESS;
    }

#ifdef DATABASE_USE_CACHE
    if ((r == ZKR_SUCCESS) && (dbProgramCache.enabled()))
    {
        // Create in memory cache
        dbProgramCache.add(key, data, false);
    }
#endif

#ifdef LOG_DB_WRITE
    {
        string s = "Database::setProgram()";
        if (r != ZKR_SUCCESS)
            s += " ERROR=" + zkresult2string(r);
        s += " key=" + key;
        s += " data=";
        for (uint64_t i = 0; (i < (data.size()) && (i < 100)); i++)
            s += byte2string(data[i]);
        if (data.size() > 100) s += "...";
        s += " persistent=" + to_string(persistent);
        zklog.info(s);
    }
#endif

    return r;
}

zkresult Database::getProgram(const string &_key, vector<uint8_t> &data, DatabaseMap *dbReadLog)
{
    // Check that it has been initialized before
    if (!bInitialized)
    {
        zklog.error("Database::getProgram() called uninitialized");
        exitProcess();
    }

    zkresult r;

    struct timeval t;
    if (dbReadLog != NULL) gettimeofday(&t, NULL);

    // Normalize key format
    string key = NormalizeToNFormat(_key, 64);
    key = stringToLower(key);

#ifdef DATABASE_USE_CACHE
    // If the key is found in local database (cached) simply return it
    if (dbProgramCache.enabled() && dbProgramCache.find(key, data))
    {
        // Add to the read log
        if (dbReadLog != NULL) dbReadLog->add(key, data, true, TimeDiff(t));

        r = ZKR_SUCCESS;
    }
    // If the key is pending to be stored on database, but already deleted from cache
    else if (config.dbMultiWrite && multiWrite.findProgram(key, data))
    {
        // Add to the read log
        if (dbReadLog != NULL) dbReadLog->add(key, data, true, TimeDiff(t));

        r = ZKR_SUCCESS;
    }
    else
#endif
    if (useRemoteDB)
    {
        // Otherwise, read it remotelly
        string sData;
        r = readRemote(true, key, sData);
        if (r == ZKR_SUCCESS)
        {
            //String to byte/uint8_t vector
            string2ba(sData, data);

#ifdef DATABASE_USE_CACHE
            // Store it locally to avoid any future remote access for this key
            if (dbProgramCache.enabled()) dbProgramCache.add(key, data, false);
#endif

            // Add to the read log
            if (dbReadLog != NULL) dbReadLog->add(key, data, false, TimeDiff(t));
        }
    }
    else
    {
        zklog.error("Database::getProgram() requested a key that does not exist: " + key);
        r = ZKR_DB_KEY_NOT_FOUND;
    }

#ifdef LOG_DB_READ
    {
        string s = "Database::getProgram()";
        if (r != ZKR_SUCCESS)
            s += " ERROR=" + zkresult2string(r);
        s += " key=" + key;
        s += " data=";
        for (uint64_t i = 0; (i < (data.size()) && (i < 100)); i++)
            s += byte2string(data[i]);
        if (data.size() > 100) s += "...";
        zklog.info(s);
    }
#endif

    return r;
}
    
zkresult Database::flush(uint64_t &thisBatch, uint64_t &lastSentBatch)
{
    if (!config.dbMultiWrite)
    {
        return ZKR_SUCCESS;
    }

    // If we are connected to a read-only database, just free memory and pretend to have sent all the data
    if (config.dbReadOnly)
    {
        multiWrite.Lock();
        multiWrite.data[multiWrite.pendingToFlushDataIndex].Reset();
        multiWrite.Unlock();

        return ZKR_SUCCESS;
    }

    //TimerStart(DATABASE_FLUSH);

    multiWrite.Lock();

    // Accept all intray data
    multiWrite.data[multiWrite.pendingToFlushDataIndex].acceptIntray();

    // Increase the last processed batch id and return the last sent batch id
    multiWrite.lastFlushId++;
    thisBatch = multiWrite.lastFlushId;
    lastSentBatch = multiWrite.storedFlushId;

#ifdef LOG_DB_FLUSH
    zklog.info("Database::flush() thisBatch=" + to_string(thisBatch) + " lastSentBatch=" + to_string(lastSentBatch) + " multiWrite=[" + multiWrite.print() + "]");
#endif

    // Notify the thread
    sem_post(&senderSem);

    multiWrite.Unlock();
    return ZKR_SUCCESS;
}

void Database::semiFlush (void)
{
    if (!config.dbMultiWrite)
    {
        return;
    }

    multiWrite.Lock();

    multiWrite.data[multiWrite.pendingToFlushDataIndex].acceptIntray();

#ifdef LOG_DB_SEMI_FLUSH
    zklog.info("Database::semiFlush() called multiWrite=[" + multiWrite.print() + "]");
#endif

    multiWrite.Unlock();
}

zkresult Database::getFlushStatus(uint64_t &storedFlushId, uint64_t &storingFlushId, uint64_t &lastFlushId, uint64_t &pendingToFlushNodes, uint64_t &pendingToFlushProgram, uint64_t &storingNodes, uint64_t &storingProgram)
{
    multiWrite.Lock();
    storedFlushId = multiWrite.storedFlushId;
    storingFlushId = multiWrite.storingFlushId;
    lastFlushId = multiWrite.lastFlushId;
    pendingToFlushNodes = multiWrite.data[multiWrite.pendingToFlushDataIndex].nodes.size();
    pendingToFlushProgram = multiWrite.data[multiWrite.pendingToFlushDataIndex].program.size();
    storingNodes = multiWrite.data[multiWrite.storingDataIndex].nodes.size();
    storingProgram = multiWrite.data[multiWrite.storingDataIndex].program.size();
    multiWrite.Unlock();
    return ZKR_SUCCESS;
}

zkresult Database::sendData (void)
{
    zkresult zkr = ZKR_SUCCESS;
    
    // Time calculation variables
    struct timeval t;
    uint64_t timeDiff = 0;
    uint64_t fields = 0;

    // Select proper data instance
    MultiWriteData &data = multiWrite.data[multiWrite.storingDataIndex];

    // Check if there is data
    if (data.IsEmpty())
    {
        zklog.warning("Database::sendData() called with empty data");
        return ZKR_SUCCESS;
    }

    // Check if it has already been stored to database
    if (data.stored)
    {
        zklog.warning("Database::sendData() called with stored=true");
        return ZKR_SUCCESS;
    }

    // Get a free write db connection
    DatabaseConnection * pDatabaseConnection = getConnection();

    try
    {
        if (config.dbMetrics) gettimeofday(&t, NULL);
        unordered_map<string, string>::const_iterator it;
        if (data.query.size() == 0)
        {
            // If there are nodes add the corresponding query
            if (data.nodes.size() > 0)
            {
                data.query += "INSERT INTO " + config.dbNodesTableName + " ( hash, data ) VALUES ";
                for (it = data.nodes.begin(); it != data.nodes.end(); it++)
                {
                    if (it != data.nodes.begin())
                    {
                        data.query += ", ";
                    }
                    data.query += "( E\'\\\\x" + it->first + "\', E\'\\\\x" + it->second + "\' ) ";
#ifdef LOG_DB_SEND_DATA
                    zklog.info("Database::sendData() inserting node key=" + it->first + " value=" + it->second);
#endif
                }
                data.query += " ON CONFLICT (hash) DO NOTHING;";
            }

            // If there are program add the corresponding query
            if (data.program.size() > 0)
            {
                data.query += "INSERT INTO " + config.dbProgramTableName + " ( hash, data ) VALUES ";
                for (it = data.program.begin(); it != data.program.end(); it++)
                {
                    if (it != data.program.begin())
                    {
                        data.query += ", ";
                    }
                    data.query += "( E\'\\\\x" + it->first + "\', E\'\\\\x" + it->second + "\' ) ";
#ifdef LOG_DB_SEND_DATA
                    zklog.info("Database::sendData() inserting program key=" + it->first + " value=" + it->second);
#endif
                }
                data.query += " ON CONFLICT (hash) DO NOTHING;";
            }

            // If there is a nodes state root query, add it
            if (data.nodesStateRoot.size() > 0)
            {
                data.query += "UPDATE " + config.dbNodesTableName + " SET data = E\'\\\\x" + data.nodesStateRoot + "\' WHERE hash = E\'\\\\x" + dbStateRootKey + "\';";
#ifdef LOG_DB_SEND_DATA
                zklog.info("Database::sendData() inserting root=" + data.nodesStateRoot);
#endif
            }
        }

        if (data.query.size() == 0)
        {
            zklog.warning("Database::sendData() called without any data to send");
            data.stored = true;
        }
        else
        {
            if (config.dbMetrics)
            {
                fields = data.nodes.size() + data.program.size() + (data.nodesStateRoot.size() > 0 ? 1 : 0);
                zklog.info("Database::sendData() dbMetrics multiWrite nodes=" + to_string(data.nodes.size()) +
                    " program=" + to_string(data.program.size()) +
                    " nodesStateRootCounter=" + to_string(data.nodesStateRoot.size() > 0 ? 1 : 0) +
                    " query.size=" + to_string(data.query.size()) + "B=" + to_string(data.query.size()/zkmax(fields,1)) + "B/field" +
                    " total=" + to_string(fields) + "fields");
            }

            // Start a transaction
            pqxx::work w(*(pDatabaseConnection->pConnection));

            // Execute the query
            pqxx::result res = w.exec(data.query);

            // Commit your transaction
            w.commit();

            //zklog.info("Database::flush() sent query=" + query);
            if (config.dbMetrics)
            {
                timeDiff = TimeDiff(t);
                zklog.info("Database::sendData() dbMetrics multiWrite total=" + to_string(fields) + "fields=" + to_string(timeDiff) + "us=" + to_string(timeDiff/zkmax(fields,1)) + "us/field");
            }

#ifdef LOG_DB_WRITE_QUERY
            zklog.info("Database::sendData() write query=" + data.query);
#endif
#ifdef LOG_DB_SEND_DATA
            zklog.info("Database::sendData() successfully processed query of size= " + to_string(data.query.size()));
#endif
            // Update status
            data.query.clear();
            data.stored = true;
        }

        // If we succeeded, update last sent batch
        multiWrite.Lock();
        multiWrite.storedFlushId = multiWrite.storingFlushId;
        multiWrite.Unlock();
    }
    catch (const std::exception &e)
    {
        zklog.error("Database::sendData() execute query exception: " + string(e.what()));
        zklog.error("Database::sendData() query.size=" + to_string(data.query.size()) + " query(<1024)=" + data.query.substr(0, 1024));
        queryFailed();
        zkr = ZKR_DB_ERROR;
    }

    // Dispose the write db connection
    disposeConnection(pDatabaseConnection);

    return zkr;
}

// Get flush data, written to database by dbSenderThread; it blocks
zkresult Database::getFlushData(uint64_t flushId, uint64_t &storedFlushId, unordered_map<string, string> (&nodes), unordered_map<string, string> (&program), string &nodesStateRoot)
{
    //zklog.info("--> getFlushData()");

    // Set the deadline to now + 60 seconds
    struct timespec deadline;
    clock_gettime(CLOCK_REALTIME, &deadline);
	deadline.tv_sec += 60;

    // Try to get the semaphore
    int iResult;
    iResult = sem_timedwait(&getFlushDataSem, &deadline);
    if (iResult != 0)
    {
        zklog.info("<-- getFlushData() timed out");
        return ZKR_SUCCESS;
    }

    multiWrite.Lock();
    MultiWriteData &data = multiWrite.data[multiWrite.synchronizingDataIndex];

    zklog.info("getFlushData woke up: pendingToFlushDataIndex=" + to_string(multiWrite.pendingToFlushDataIndex) +
        " storingDataIndex=" + to_string(multiWrite.storingDataIndex) +
        " synchronizingDataIndex=" + to_string(multiWrite.synchronizingDataIndex) +
        " nodes=" + to_string(data.nodes.size()) +
        " program=" + to_string(data.program.size()) +
        " nodesStateRoot=" + data.nodesStateRoot);

    if (data.nodes.size() > 0)
    {
        nodes = data.nodes;
    }

    if (data.program.size() > 0)
    {
        program = data.program;
    }

    if (data.nodesStateRoot.size() > 0)
    {
        nodesStateRoot = data.nodesStateRoot;
    }

    multiWrite.Unlock();

    //zklog.info("<-- getFlushData()");

    return ZKR_SUCCESS;
}

#ifdef DATABASE_COMMIT

void Database::setAutoCommit(const bool ac)
{
    if (ac && !autoCommit)
        commit();
    autoCommit = ac;
}

void Database::commit()
{
    if ((!autoCommit) && (transaction != NULL))
    {
        transaction->commit();
        delete transaction;
        transaction = NULL;
    }
}

#endif

void Database::printTree(const string &root, string prefix)
{
    if (prefix == "")
    {
        zklog.info("Printint tree of root=" + root);
    }
    string key = root;
    vector<Goldilocks::Element> value;
    Goldilocks::Element vKey[4];
    Goldilocks::Element vkeyf[4];
    string2fea(fr, key, vKey);
    vkeyf[0] = vKey[3];
    vkeyf[1] = vKey[2];
    vkeyf[2] = vKey[1];
    vkeyf[3] = vKey[0];    
    read(vkeyf,value, NULL);

    if (value.size() != 12)
    {
        zklog.error("Database::printTree() found value.size()=" + to_string(value.size()));
        return;
    }
    if (!fr.equal(value[11], fr.zero()))
    {
        zklog.error("Database::printTree() found value[11]=" + fr.toString(value[11], 16));
        return;
    }
    if (!fr.equal(value[10], fr.zero()))
    {
        zklog.error("Database::printTree() found value[10]=" + fr.toString(value[10], 16));
        return;
    }
    if (!fr.equal(value[9], fr.zero()))
    {
        zklog.error("Database::printTree() found value[9]=" + fr.toString(value[9], 16));
        return;
    }
    if (fr.equal(value[8], fr.zero())) // Intermediate node
    {
        string leftKey = fea2string(fr, value[0], value[1], value[2], value[3]);
        zklog.info(prefix + "Intermediate node - left hash=" + leftKey);
        if (leftKey != "0")
            printTree(leftKey, prefix + "  ");
        string rightKey = fea2string(fr, value[4], value[5], value[6], value[7]);
        zklog.info(prefix + "Intermediate node - right hash=" + rightKey);
        if (rightKey != "0")
            printTree(rightKey, prefix + "  ");
    }
    else if (fr.equal(value[8], fr.one())) // Leaf node
    {
        string rKey = fea2string(fr, value[0], value[1], value[2], value[3]);
        zklog.info(prefix + "rKey=" + rKey);
        string hashValue = fea2string(fr, value[4], value[5], value[6], value[7]);
        zklog.info(prefix + "hashValue=" + hashValue);
        vector<Goldilocks::Element> leafValue;
        Goldilocks::Element vKey[4]={value[4],value[5],value[6],value[7]};
        read(vKey, leafValue, NULL);
        if (leafValue.size() == 12)
        {
            if (!fr.equal(leafValue[8], fr.zero()))
            {
                zklog.error("Database::printTree() found leafValue[8]=" + fr.toString(leafValue[8], 16));
                return;
            }
            if (!fr.equal(leafValue[9], fr.zero()))
            {
                zklog.error("Database::printTree() found leafValue[9]=" + fr.toString(leafValue[9], 16));
                return;
            }
            if (!fr.equal(leafValue[10], fr.zero()))
            {
                zklog.error("Database::printTree() found leafValue[10]=" + fr.toString(leafValue[10], 16));
                return;
            }
            if (!fr.equal(leafValue[11], fr.zero()))
            {
                zklog.error("Database::printTree() found leafValue[11]=" + fr.toString(leafValue[11], 16));
                return;
            }
        }
        else if (leafValue.size() == 8)
        {
            zklog.info(prefix + "leafValue.size()=" + to_string(leafValue.size()));
        }
        else
        {
            zklog.error("Database::printTree() found lleafValue.size()=" + to_string(leafValue.size()));
            return;
        }
        mpz_class scalarValue;
        fea2scalar(fr, scalarValue, leafValue[0], leafValue[1], leafValue[2], leafValue[3], leafValue[4], leafValue[5], leafValue[6], leafValue[7]);
        zklog.info(prefix + "leafValue=" + PrependZeros(scalarValue.get_str(16), 64));
    }
    else
    {
        zklog.error("Database::printTree() found value[8]=" + fr.toString(value[8], 16));
        return;
    }
    if (prefix == "") zklog.info("");
}

void Database::clearCache (void)
{
#ifndef DATABASE_USE_ASSOCIATIVE_CACHE
    dbMTCache.clear();
#endif
    dbProgramCache.clear();
}

void *dbSenderThread (void *arg)
{
    Database *pDatabase = (Database *)arg;
    zklog.info("dbSenderThread() started");
    MultiWrite &multiWrite = pDatabase->multiWrite;

    while (true)
    {
        // Wait for the sending semaphore to be released, if there is no more data to send
        sem_wait(&pDatabase->senderSem);

        multiWrite.Lock();

        bool bDataEmpty = false;

        // If sending data is not empty (it failed before) then try to send it again
        if (multiWrite.data[multiWrite.storingDataIndex].query.size() > 0)
        {
            zklog.warning("dbSenderThread() found sending data index not empty, probably because of a previous error; resuming...");
        }
        // If processing data is empty, then simply pretend to have sent data
        else if (multiWrite.data[multiWrite.pendingToFlushDataIndex].IsEmpty())
        {
            // Mark as if we sent all batches
            multiWrite.storedFlushId = multiWrite.lastFlushId;
#ifdef LOG_DB_SENDER_THREAD
            zklog.info("dbSenderThread() found multi write processing data empty, so ignoring");
#endif
            multiWrite.Unlock();
            continue;
        }
        // Else, switch data indexes
        else
        {
            // Accept all intray data
            multiWrite.data[multiWrite.pendingToFlushDataIndex].acceptIntray(true);

            // Advance processing and sending indexes
            multiWrite.storingDataIndex = (multiWrite.storingDataIndex + 1) % 3;
            multiWrite.pendingToFlushDataIndex = (multiWrite.pendingToFlushDataIndex + 1) % 3;
            multiWrite.data[multiWrite.pendingToFlushDataIndex].Reset();
#ifdef LOG_DB_SENDER_THREAD
            zklog.info("dbSenderThread() updated: multiWrite=[" + multiWrite.print() + "]");
#endif

            // Record the last processed batch included in this data set
            multiWrite.storingFlushId = multiWrite.lastFlushId;

            // If there is no data to send, just pretend to have sent it
            if (multiWrite.data[multiWrite.storingDataIndex].IsEmpty())
            {
                // Update stored flush ID
                multiWrite.storedFlushId = multiWrite.storingFlushId;

                // Advance synchronizing index
                multiWrite.synchronizingDataIndex = (multiWrite.synchronizingDataIndex + 1) % 3;
#ifdef LOG_DB_SENDER_THREAD
                zklog.info("dbSenderThread() no data to send: multiWrite=[" + multiWrite.print() + "]");
#endif
                bDataEmpty = true;
            }

        }

        // Unlock to let more processing batch data in
        multiWrite.Unlock();

        if (!bDataEmpty)
        {
#ifdef LOG_DB_SENDER_THREAD
            zklog.info("dbSenderThread() starting to send data, multiWrite=[" + multiWrite.print() + "]");
#endif
            zkresult zkr;
            zkr = pDatabase->sendData();
            if (zkr == ZKR_SUCCESS)
            {
                multiWrite.Lock();
                multiWrite.storedFlushId = multiWrite.storingFlushId;
#ifdef LOG_DB_SENDER_THREAD
                zklog.info("dbSenderThread() successfully sent data, multiWrite=[]" + multiWrite.print() + "]");
#endif
                // Advance synchronizing index
                multiWrite.synchronizingDataIndex = (multiWrite.synchronizingDataIndex + 1) % 3;
#ifdef LOG_DB_SENDER_THREAD
                zklog.info("dbSenderThread() updated: multiWrite=[" + multiWrite.print() + "]");
#endif
                sem_post(&pDatabase->getFlushDataSem);
#ifdef LOG_DB_SENDER_THREAD
                zklog.info("dbSenderThread() successfully called sem_post(&pDatabase->getFlushDataSem)");
#endif
                multiWrite.Unlock();
            }
            else
            {
                zklog.error("dbSenderThread() failed calling sendData() error=" + zkresult2string(zkr));
                usleep(1000000);
            }
        }
    }

    zklog.info("dbSenderThread() done");
    return NULL;
}

void *dbCacheSynchThread (void *arg)
{
    Database *pDatabase = (Database *)arg;
    zklog.info("dbCacheSynchThread() started");

    uint64_t storedFlushId = 0;

    Config config = pDatabase->config;
    config.hashDBURL = config.dbCacheSynchURL;

    while (true)
    {
        HashDBInterface *pHashDBRemote = new HashDBRemote (pDatabase->fr, config);
        if (pHashDBRemote == NULL)
        {
            zklog.error("dbCacheSynchThread() failed calling new HashDBRemote()");
            sleep(10);
            continue;
        }

        while (true)
        {
            unordered_map<string, string> nodes;
            unordered_map<string, string> program;
            string nodesStateRoot;
            
            // Call getFlushData() remotelly
            zkresult zkr = pHashDBRemote->getFlushData(storedFlushId, storedFlushId, nodes, program, nodesStateRoot);
            if (zkr != ZKR_SUCCESS)
            {
                zklog.error("dbCacheSynchThread() failed calling pHashDB->getFlushData() result=" + zkresult2string(zkr));
                sleep(10);
                break;
            }

            if (nodes.size()==0 && program.size()==0 && nodesStateRoot.size()==0)
            {
                zklog.info("dbCacheSynchThread() called getFlushData() remotely and got no data: storedFlushId=" + to_string(storedFlushId));
                continue;
            }

            TimerStart(DATABASE_CACHE_SYNCH);
            zklog.info("dbCacheSynchThread() called getFlushData() remotely and got: storedFlushId=" + to_string(storedFlushId) + " nodes=" + to_string(nodes.size()) + " program=" + to_string(program.size()) + " nodesStateRoot=" + nodesStateRoot);

            // Save nodes to cache
            unordered_map<string, string>::const_iterator it;
            if (nodes.size() > 0)
            {
                for (it = nodes.begin(); it != nodes.end(); it++)
                {
                    vector<Goldilocks::Element> value;
                    string2fea(pDatabase->fr, it->second, value);
                    pDatabase->write(it->first, value, false);
                }
            }

            // Save program to cache
            if (program.size() > 0)
            {
                for (it = program.begin(); it != program.end(); it++)
                {
                    vector<uint8_t> value;
                    string2ba(it->second, value);
                    pDatabase->setProgram(it->first, value, false);
                }
            }

            /* TODO: We cannot overwrite state root to DB.  Do we need to update cache?
            if (nodesStateRoot.size() > 0)
            {
                vector<Goldilocks::Element> value;
                string2fea(pDatabase->fr, nodesStateRoot, value);
                if (value.size() < 4)
                {
                    zklog.error("dbCacheSynchThread() got nodeStateRoot too short=" + nodesStateRoot);
                }
                else
                {
                    Goldilocks::Element stateRoot[4];
                    for (uint64_t i=0; i<4; i++)
                    {
                        stateRoot[i] = value[i];
                    }
                    pDatabase->updateStateRoot(stateRoot);
                }
            }*/

            TimerStopAndLog(DATABASE_CACHE_SYNCH);
        }
        delete pHashDBRemote;
    }

    zklog.info("dbCacheSynchThread() done");
    return NULL;
}

void loadDb2MemCache(const Config &config)
{
    if (config.databaseURL == "local")
    {
        zklog.error("loadDb2MemCache() called with config.databaseURL==local");
        exitProcess();
    }

#ifdef DATABASE_USE_CACHE

    TimerStart(LOAD_DB_TO_CACHE);

    Goldilocks fr;
    HashDB * pHashDB = (HashDB *)hashDBSingleton.get();

    vector<Goldilocks::Element> dbValue;
    zkresult zkr = pHashDB->db.read(Database::dbStateRootvKey, dbValue, NULL, true);

    if (zkr == ZKR_DB_KEY_NOT_FOUND)
    {
        zklog.warning("loadDb2MemCache() dbStateRootKey=" +  Database::dbStateRootKey + " not found in database; normal only if database is empty");
        TimerStopAndLog(LOAD_DB_TO_CACHE);
        return;
    }
    else if (zkr != ZKR_SUCCESS)
    {
        zklog.error("loadDb2MemCache() failed calling db.read result=" + zkresult2string(zkr));
        TimerStopAndLog(LOAD_DB_TO_CACHE);
        return;
    }
    
    string stateRootKey = fea2string(fr, dbValue[0], dbValue[1], dbValue[2], dbValue[3]);
    zklog.info("loadDb2MemCache() found state root=" + stateRootKey);

    if (stateRootKey == "0")
    {
        zklog.warning("loadDb2MemCache() found an empty tree");
        TimerStopAndLog(LOAD_DB_TO_CACHE);
        return;
    }

    struct timeval loadCacheStartTime;
    gettimeofday(&loadCacheStartTime, NULL);

    unordered_map<uint64_t, vector<string>> treeMap;
    vector<string> emptyVector;
    string hash, leftHash, rightHash;
    uint64_t counter = 0;

    treeMap[0] = emptyVector;
    treeMap[0].push_back(stateRootKey);
    unordered_map<uint64_t, std::vector<std::string>>::iterator treeMapIterator;
    for (uint64_t level=0; level<256; level++)
    {
        // Spend only 10 seconds
        if (TimeDiff(loadCacheStartTime) > config.loadDBToMemTimeout)
        {
            break;
        }

        treeMapIterator = treeMap.find(level);
        if (treeMapIterator == treeMap.end())
        {
            break;
        }

        if (treeMapIterator->second.size()==0)
        {
            break;
        }

        treeMap[level+1] = emptyVector;

        //zklog.info("loadDb2MemCache() searching at level=" + to_string(level) + " for elements=" + to_string(treeMapIterator->second.size()));
        
        for (uint64_t i=0; i<treeMapIterator->second.size(); i++)
        {
            // Spend only 10 seconds
            if (TimeDiff(loadCacheStartTime) > config.loadDBToMemTimeout)
            {
                break;
            }

            hash = treeMapIterator->second[i];
            dbValue.clear();
            Goldilocks::Element vhash[4], vhashf[4];
            string2fea(fr, hash, vhash);
            vhashf[0]=vhash[3];
            vhashf[1]=vhash[2];
            vhashf[2]=vhash[1];
            vhashf[3]=vhash[0];
            zkresult zkr = pHashDB->db.read(vhashf, dbValue, NULL, true);

            if (zkr != ZKR_SUCCESS)
            {
                zklog.error("loadDb2MemCache() failed calling db.read(" + hash + ") result=" + zkresult2string(zkr));
                TimerStopAndLog(LOAD_DB_TO_CACHE);
                return;
            }
            if (dbValue.size() != 12)
            {
                zklog.error("loadDb2MemCache() failed calling db.read(" + hash + ") dbValue.size()=" + to_string(dbValue.size()));
                TimerStopAndLog(LOAD_DB_TO_CACHE);
                return;
            }
            counter++;
#ifndef DATABASE_USE_ASSOCIATIVE_CACHE
                double sizePercentage = double(Database::dbMTCache.getCurrentSize())*100.0/double(Database::dbMTCache.getMaxSize());
                if ( sizePercentage > 90 )
                {
                    zklog.info("loadDb2MemCache() stopping since size percentage=" + to_string(sizePercentage));
                    break;
                }
#endif

            // If capaxity is X000
            if (fr.isZero(dbValue[9]) && fr.isZero(dbValue[10]) && fr.isZero(dbValue[11]))
            {
                // If capacity is 0000, this is an intermediate node that contains left and right hashes of its children
                if (fr.isZero(dbValue[8]))
                {
                    leftHash = fea2string(fr, dbValue[0], dbValue[1], dbValue[2], dbValue[3]);
                    if (leftHash != "0")
                    {
                        treeMap[level+1].push_back(leftHash);
                        //zklog.info("loadDb2MemCache() level=" + to_string(level) + " found leftHash=" + leftHash);
                    }
                    rightHash = fea2string(fr, dbValue[4], dbValue[5], dbValue[6], dbValue[7]);
                    if (rightHash != "0")
                    {
                        treeMap[level+1].push_back(rightHash);
                        //zklog.info("loadDb2MemCache() level=" + to_string(level) + " found rightHash=" + rightHash);
                    }
                }
                // If capacity is 1000, this is a leaf node that contains right hash of the value node
                else if (fr.isOne(dbValue[8]))
                {
                    if (rightHash != "0")
                    {
                        //zklog.info("loadDb2MemCache() level=" + to_string(level) + " found value rightHash=" + rightHash);
                        dbValue.clear();

                        Goldilocks::Element vRightHash[4]={dbValue[4], dbValue[5], dbValue[6], dbValue[7]};
                        zkresult zkr = pHashDB->db.read(vRightHash, dbValue, NULL, true);
                        if (zkr != ZKR_SUCCESS)
                        {
                            zklog.error("loadDb2MemCache() failed calling db.read(" + rightHash + ") result=" + zkresult2string(zkr));
                            TimerStopAndLog(LOAD_DB_TO_CACHE);
                            return;
                        }
                        counter++;
                    }
                }
            }
        }
    }

#ifndef DATABASE_USE_ASSOCIATIVE_CACHE
    zklog.info("loadDb2MemCache() done counter=" + to_string(counter) + " cache at " + to_string((double(Database::dbMTCache.getCurrentSize())/double(Database::dbMTCache.getMaxSize()))*100) + "%");
#endif

    TimerStopAndLog(LOAD_DB_TO_CACHE);

#endif
}<|MERGE_RESOLUTION|>--- conflicted
+++ resolved
@@ -128,51 +128,59 @@
 
 #ifdef DATABASE_USE_CACHE
     // If the key is found in local database (cached) simply return it
-    if (dbMTCache.enabled() && dbMTCache.find(key, value))
-    {
-<<<<<<< HEAD
-        // If the key is present in the cache, get its value from there
 #ifdef DATABASE_USE_ASSOCIATIVE_CACHE
-        if (dbMTCache.findKey(vkey,value))
+        if (dbMTCache.findKey(vkey,value)){
 #else
-        if (dbMTCache.find(key, value))
-#endif
-        {
-            // Add to the read log
-            if (dbReadLog != NULL){
-#ifdef DATABASE_USE_ASSOCIATIVE_CACHE
-                if(dbReadLog->getSaveKeys()){ 
-                    string auxkey = fea2string(fr, vkey);;
-                    key = NormalizeToNFormat(auxkey, 64);
-                    key = stringToLower(key);              
-                }
-#endif
-                dbReadLog->add(key, value, true, TimeDiff(t));
-            }
-            r = ZKR_SUCCESS;
-        }
-        else{
-            string auxkey = fea2string(fr, vkey);
-            key = NormalizeToNFormat(auxkey, 64);
-            key = stringToLower(key);
-
-            // If the key is pending to be stored in database, but already deleted from cache
-            if (config.dbMultiWrite && multiWrite.findNode(key, value))
-            {
-                // Add to the read log
-                if (dbReadLog != NULL) dbReadLog->add(key, value, true, TimeDiff(t));
-                r = ZKR_SUCCESS;
-#ifdef DATABASE_USE_ASSOCIATIVE_CACHE
+        if (dbMTCache.find(key, value)){
+#endif    
+        // Add to the read log
+        if (dbReadLog != NULL) dbReadLog->add(key, value, true, TimeDiff(t));
+
+        r = ZKR_SUCCESS;
+    }
+    else
+#endif
+    // If the key is pending to be stored in database, but already deleted from cache
+    if (config.dbMultiWrite && multiWrite.findNode(key, value))
+    {
+        // Add to the read log
+        if (dbReadLog != NULL) dbReadLog->add(key, value, true, TimeDiff(t));
+
+#ifdef DATABASE_USE_CACHE
+        // Store it locally to avoid any future remote access for this key
+        if (dbMTCache.enabled()){
+        #ifdef DATABASE_USE_ASSOCIATIVE_CACHE
                 dbMTCache.addKeyValue(vkey, value, false); //rick
-#else
+        #else
                 dbMTCache.add(key, value, false);
-#endif
-            }
-            // If get tree is configured, read the tree from the branch (key hash) to the leaf (keys since level)
-            else if (config.dbGetTree && (keys != NULL))
-            {
-                // Get the tree
-                uint64_t numberOfFields;
+        #endif
+        }
+#endif
+        r = ZKR_SUCCESS;
+    }
+    // If get tree is configured, read the tree from the branch (key hash) to the leaf (keys since level)
+    else if (config.dbGetTree && (keys != NULL))
+    {
+        // Get the tree
+        uint64_t numberOfFields;
+        r = readTreeRemote(key, keys, level, numberOfFields);
+
+        // Add to the read log, and restart the timer
+        if (dbReadLog != NULL)
+        {
+            dbReadLog->addGetTree(TimeDiff(t), numberOfFields);
+            gettimeofday(&t, NULL);
+        }
+
+        // Retry if failed, since read-only databases have a synchronization latency
+        if ( (r != ZKR_SUCCESS) && (config.dbReadRetryDelay > 0) )
+        {
+            for (uint64_t i=0; i<config.dbReadRetryCounter; i++)
+            {
+                zklog.warning("Database::read() failed calling readTreeRemote() with error=" + zkresult2string(r) + "; will retry after " + to_string(config.dbReadRetryDelay) + "us key=" + key);
+
+                // Retry after dbReadRetryDelay us
+                usleep(config.dbReadRetryDelay);
                 r = readTreeRemote(key, keys, level, numberOfFields);
 
                 // Add to the read log, and restart the timer
@@ -182,86 +190,9 @@
                     gettimeofday(&t, NULL);
                 }
 
-                // Retry if failed, since read-only databases have a synchronization latency
-                if ( (r != ZKR_SUCCESS) && (config.dbReadRetryDelay > 0) )
-                {
-                    for (uint64_t i=0; i<config.dbReadRetryCounter; i++)
-                    {
-                        zklog.warning("Database::read() failed calling readTreeRemote() with error=" + zkresult2string(r) + "; retrying after " + to_string(config.dbReadRetryDelay) + "us key=" + key);
-
-                        // Retry after dbReadRetryDelay us
-                        usleep(config.dbReadRetryDelay);
-                        r = readTreeRemote(key, keys, level, numberOfFields);
-
-                        // Add to the read log, and restart the timer
-                        if (dbReadLog != NULL)
-                        {
-                            dbReadLog->addGetTree(TimeDiff(t), numberOfFields);
-                            gettimeofday(&t, NULL);
-                        }
-
-                        if (r == ZKR_SUCCESS)
-                        {
-                            break;
-                        }
-                        zklog.warning("Database::read() retried readTreeRemote() after dbReadRetryDelay=" + to_string(config.dbReadRetryDelay) + "us and failed with error=" + zkresult2string(r) + " counter=" + to_string(i));
-                    }
-=======
-        // Add to the read log
-        if (dbReadLog != NULL) dbReadLog->add(key, value, true, TimeDiff(t));
-
-        r = ZKR_SUCCESS;
-    }
-    else
-#endif
-    // If the key is pending to be stored in database, but already deleted from cache
-    if (config.dbMultiWrite && multiWrite.findNode(key, value))
-    {
-        // Add to the read log
-        if (dbReadLog != NULL) dbReadLog->add(key, value, true, TimeDiff(t));
-
-#ifdef DATABASE_USE_CACHE
-        // Store it locally to avoid any future remote access for this key
-        if (dbMTCache.enabled()) dbMTCache.add(key, value, update);
-#endif
-        r = ZKR_SUCCESS;
-    }
-    // If get tree is configured, read the tree from the branch (key hash) to the leaf (keys since level)
-    else if (config.dbGetTree && (keys != NULL))
-    {
-        // Get the tree
-        uint64_t numberOfFields;
-        r = readTreeRemote(key, keys, level, numberOfFields);
-
-        // Add to the read log, and restart the timer
-        if (dbReadLog != NULL)
-        {
-            dbReadLog->addGetTree(TimeDiff(t), numberOfFields);
-            gettimeofday(&t, NULL);
-        }
-
-        // Retry if failed, since read-only databases have a synchronization latency
-        if ( (r != ZKR_SUCCESS) && (config.dbReadRetryDelay > 0) )
-        {
-            for (uint64_t i=0; i<config.dbReadRetryCounter; i++)
-            {
-                zklog.warning("Database::read() failed calling readTreeRemote() with error=" + zkresult2string(r) + "; will retry after " + to_string(config.dbReadRetryDelay) + "us key=" + key);
-
-                // Retry after dbReadRetryDelay us
-                usleep(config.dbReadRetryDelay);
-                r = readTreeRemote(key, keys, level, numberOfFields);
-
-                // Add to the read log, and restart the timer
-                if (dbReadLog != NULL)
-                {
-                    dbReadLog->addGetTree(TimeDiff(t), numberOfFields);
-                    gettimeofday(&t, NULL);
-                }
-
                 if (r == ZKR_SUCCESS)
                 {
                     break;
->>>>>>> 5f083a4b
                 }
                 zklog.warning("Database::read() retried readTreeRemote() after dbReadRetryDelay=" + to_string(config.dbReadRetryDelay) + "us and failed with error=" + zkresult2string(r) + " i=" + to_string(i));
             }
@@ -270,25 +201,11 @@
         // If succeeded, now the value should be present in the cache
         if ( r == ZKR_SUCCESS)
         {
-            if (dbMTCache.find(key, value))
-            {
-<<<<<<< HEAD
-#ifdef DATABASE_USE_ASSOCIATIVE_CACHE
-                if (dbMTCache.findKey(vkey, value))
-#else                
-                if(dbMTCache.find(key, value))
-#endif
-                {
-                    // Add to the read log
-                    if (dbReadLog != NULL) dbReadLog->add(key, value, true, TimeDiff(t));
-                    r = ZKR_SUCCESS;
-                }
-                else
-                {
-                    zklog.warning("Database::read() called readTreeRemote() but key=" + key + " is not present");
-                    r = ZKR_UNSPECIFIED;
-                }
-=======
+            #ifdef DATABASE_USE_ASSOCIATIVE_CACHE
+        if (dbMTCache.findKey(vkey,value)){
+#else
+        if (dbMTCache.find(key, value)){
+#endif  
                 // Add to the read log
                 if (dbReadLog != NULL) dbReadLog->add(key, value, true, TimeDiff(t));
 
@@ -298,7 +215,6 @@
             {
                 zklog.warning("Database::read() called readTreeRemote() but key=" + key + " is not present");
                 r = ZKR_UNSPECIFIED;
->>>>>>> 5f083a4b
             }
         }
         else r = ZKR_UNSPECIFIED;
