#include "definitions.hpp"
#include "starks.hpp"
#include "sm/pols_generated/commit_pols.hpp"

USING_PROVER_FORK_NAMESPACE;

void Starks::genProof(FRIProof &proof, Goldilocks::Element *publicInputs, Steps *steps)
{
    // Initialize vars
    TimerStart(STARK_INITIALIZATION);

    uint64_t numCommited = starkInfo.nCm1;
    Transcript transcript;
    Polinomial evals(N, FIELD_EXTENSION);
    Polinomial xDivXSubXi(NExtended, FIELD_EXTENSION);
    Polinomial xDivXSubWXi(NExtended, FIELD_EXTENSION);
    Polinomial challenges(NUM_CHALLENGES, FIELD_EXTENSION);

    CommitPols cmPols(pAddress, starkInfo.mapDeg.section[eSection::cm1_n]);

    Polinomial root0(HASH_SIZE, 1);
    Polinomial root1(HASH_SIZE, 1);
    Polinomial root2(HASH_SIZE, 1);
    Polinomial root3(HASH_SIZE, 1);

    transcript.put(&publicInputs[0], starkInfo.nPublics);
    StepsParams params = {
        pols : mem,
        pConstPols : pConstPols,
        pConstPols2ns : pConstPols2ns,
        challenges : challenges,
        x_n : x_n,
        x_2ns : x_2ns,
        zi : zi,
        evals : evals,
        xDivXSubXi : xDivXSubXi,
        xDivXSubWXi : xDivXSubWXi,
        publicInputs : publicInputs,
        q_2ns : p_q_2ns,
        f_2ns : p_f_2ns
    };
    TimerStopAndLog(STARK_INITIALIZATION);
    //--------------------------------
    // 1.- Calculate p_cm1_2ns
    //--------------------------------
    TimerStart(STARK_STEP_1);
    TimerStart(STARK_STEP_1_LDE_AND_MERKLETREE);
<<<<<<< HEAD
    TimerStart(STARK_STEP_1_LDE);
    ntt.extendPol(p_cm1_2ns, p_cm1_n, NExtended, N, starkInfo.mapSectionsN.section[eSection::cm1_n], pBuffer);
    TimerStopAndLog(STARK_STEP_1_LDE);
    TimerStart(STARK_STEP_1_MERKLETREE);
=======

    ntt.extendPol(p_cm1_2ns, p_cm1_n, NExtended, N, starkInfo.mapSectionsN.section[eSection::cm1_n], p_cm2_2ns);
>>>>>>> 6992c743
    treesGL[0]->merkelize();
    treesGL[0]->getRoot(root0.address());
    TimerStopAndLog(STARK_STEP_1_MERKLETREE);
    std::cout << "MerkleTree rootGL 0: [ " << root0.toString(4) << " ]" << std::endl;
    transcript.put(root0.address(), HASH_SIZE);
    TimerStopAndLog(STARK_STEP_1_LDE_AND_MERKLETREE);
    TimerStopAndLog(STARK_STEP_1);

    //--------------------------------
    // 2.- Caluculate plookups h1 and h2
    //--------------------------------
    TimerStart(STARK_STEP_2);
    transcript.getField(challenges[0]); // u
    transcript.getField(challenges[1]); // defVal
    TimerStart(STARK_STEP_2_CALCULATE_EXPS);

    // Calculate exps
    if (nrowsStepBatch > 1)
    {
        steps->step2prev_parser_first_avx(params, N, nrowsStepBatch);
    }
    else
    {
#pragma omp parallel for
        for (uint64_t i = 0; i < N; i++)
        {
            steps->step2prev_first(params, i);
        }
    }
    TimerStopAndLog(STARK_STEP_2_CALCULATE_EXPS);

    TimerStart(STARK_STEP_2_CALCULATEH1H2_TRANSPOSE);
    Polinomial *transPols = transposeH1H2Columns(pAddress, numCommited, pBuffer);
    TimerStopAndLog(STARK_STEP_2_CALCULATEH1H2_TRANSPOSE);
    TimerStart(STARK_STEP_2_CALCULATEH1H2);

    uint64_t nthreads = starkInfo.puCtx.size();
    if (nthreads == 0)
    {
        nthreads += 1;
    }
    uint64_t buffSize = 8 * starkInfo.puCtx.size() * N;
    assert(buffSize <= starkInfo.mapSectionsN.section[eSection::cm3_2ns] * NExtended);
    uint64_t *mam = (uint64_t *)pAddress;
    uint64_t *pbufferH = &mam[starkInfo.mapOffsets.section[eSection::cm3_2ns]];
    uint64_t buffSizeThread = buffSize / nthreads;

#pragma omp parallel for num_threads(nthreads)
    for (uint64_t i = 0; i < starkInfo.puCtx.size(); i++)
    {
        int indx1 = 4 * i;
        if (transPols[indx1 + 2].dim() == 1)
        {
            uint64_t buffSizeThreadValues = 3 * N;
            uint64_t buffSizeThreadKeys = buffSizeThread - buffSizeThreadValues;
            Polinomial::calculateH1H2_opt1(transPols[indx1 + 2], transPols[indx1 + 3], transPols[indx1], transPols[indx1 + 1], i, &pbufferH[omp_get_thread_num() * buffSizeThread], buffSizeThreadKeys, buffSizeThreadValues);
        }
        else
        {
            assert(transPols[indx1 + 2].dim() == 3);
            uint64_t buffSizeThreadValues = 5 * N;
            uint64_t buffSizeThreadKeys = buffSizeThread - buffSizeThreadValues;
            Polinomial::calculateH1H2_opt3(transPols[indx1 + 2], transPols[indx1 + 3], transPols[indx1], transPols[indx1 + 1], i, &pbufferH[omp_get_thread_num() * buffSizeThread], buffSizeThreadKeys, buffSizeThreadValues);
        }
    }
    TimerStopAndLog(STARK_STEP_2_CALCULATEH1H2);

    TimerStart(STARK_STEP_2_CALCULATEH1H2_TRANSPOSE_2);
    transposeH1H2Rows(pAddress, numCommited, transPols);
    TimerStopAndLog(STARK_STEP_2_CALCULATEH1H2_TRANSPOSE_2);

    TimerStart(STARK_STEP_2_LDE_AND_MERKLETREE);
    TimerStart(STARK_STEP_2_LDE);
    ntt.extendPol(p_cm2_2ns, p_cm2_n, NExtended, N, starkInfo.mapSectionsN.section[eSection::cm2_n], pBuffer);
    TimerStopAndLog(STARK_STEP_2_LDE);
    TimerStart(STARK_STEP_2_MERKLETREE);
    treesGL[1]->merkelize();
    treesGL[1]->getRoot(root1.address());
    TimerStopAndLog(STARK_STEP_2_MERKLETREE);
    std::cout << "MerkleTree rootGL 1: [ " << root1.toString(4) << " ]" << std::endl;
    transcript.put(root1.address(), HASH_SIZE);

    TimerStopAndLog(STARK_STEP_2_LDE_AND_MERKLETREE);
    TimerStopAndLog(STARK_STEP_2);

    //--------------------------------
    // 3.- Compute Z polynomials
    //--------------------------------
    TimerStart(STARK_STEP_3);
    transcript.getField(challenges[2]); // gamma
    transcript.getField(challenges[3]); // betta
    TimerStart(STARK_STEP_3_CALCULATE_EXPS);

    if (nrowsStepBatch > 1)
    {
        steps->step3prev_parser_first_avx(params, N, nrowsStepBatch);
    }
    else
    {
#pragma omp parallel for
        for (uint64_t i = 0; i < N; i++)
        {
            steps->step3prev_first(params, i);
        }
    }
    TimerStopAndLog(STARK_STEP_3_CALCULATE_EXPS);

    TimerStart(STARK_STEP_3_CALCULATE_Z_TRANSPOSE);
    Polinomial *newpols_ = transposeZColumns(pAddress, numCommited, pBuffer);
    TimerStopAndLog(STARK_STEP_3_CALCULATE_Z_TRANSPOSE);

    TimerStart(STARK_STEP_3_CALCULATE_Z);
    u_int64_t numpols = starkInfo.ciCtx.size() + starkInfo.peCtx.size() + starkInfo.puCtx.size();
#pragma omp parallel for
    for (uint64_t i = 0; i < numpols; i++)
    {
        int indx1 = 3 * i;
        Polinomial::calculateZ(newpols_[indx1 + 2], newpols_[indx1], newpols_[indx1 + 1]);
    }
    TimerStopAndLog(STARK_STEP_3_CALCULATE_Z);
    TimerStart(STARK_STEP_3_CALCULATE_Z_TRANSPOSE_2);
    transposeZRows(pAddress, numCommited, newpols_);
    TimerStopAndLog(STARK_STEP_3_CALCULATE_Z_TRANSPOSE_2);
    TimerStart(STARK_STEP_3_CALCULATE_EXPS_2);

    // Calculate exps
    if (nrowsStepBatch > 1)
    {
        steps->step3_parser_first_avx(params, N, nrowsStepBatch);
    }
    else
    {
#pragma omp parallel for
        for (uint64_t i = 0; i < N; i++)
        {
            steps->step3_first(params, i);
        }
    }

    TimerStopAndLog(STARK_STEP_3_CALCULATE_EXPS_2);
    TimerStart(STARK_STEP_3_LDE_AND_MERKLETREE);
    TimerStart(STARK_STEP_3_LDE);
    ntt.extendPol(p_cm3_2ns, p_cm3_n, NExtended, N, starkInfo.mapSectionsN.section[eSection::cm3_n], pBuffer);
    TimerStopAndLog(STARK_STEP_3_LDE);
    TimerStart(STARK_STEP_3_MERKLETREE);
    treesGL[2]->merkelize();
    treesGL[2]->getRoot(root2.address());
    TimerStopAndLog(STARK_STEP_3_MERKLETREE);
    std::cout << "MerkleTree rootGL 2: [ " << root2.toString(4) << " ]" << std::endl;
    transcript.put(root2.address(), HASH_SIZE);
    TimerStopAndLog(STARK_STEP_3_LDE_AND_MERKLETREE);
    TimerStopAndLog(STARK_STEP_3);

    //--------------------------------
    // 4. Compute C Polynomial
    //--------------------------------
    TimerStart(STARK_STEP_4);
    TimerStart(STARK_STEP_4_INIT);

    Polinomial qq1 = Polinomial(NExtended, starkInfo.qDim, "qq1");
    Polinomial qq2 = Polinomial(NExtended * starkInfo.qDeg, starkInfo.qDim, "qq2");
    transcript.getField(challenges[4]); // gamma

    uint64_t extendBits = starkInfo.starkStruct.nBitsExt - starkInfo.starkStruct.nBits;
    TimerStopAndLog(STARK_STEP_4_INIT);
    TimerStart(STARK_STEP_4_CALCULATE_EXPS_2NS);

    if (nrowsStepBatch > 1)
    {
        steps->step42ns_parser_first_avx(params, NExtended, nrowsStepBatch);
    }
    else
    {
#pragma omp parallel for
        for (uint64_t i = 0; i < NExtended; i++)
        {
            steps->step42ns_first(params, i);
        }
    }

    TimerStopAndLog(STARK_STEP_4_CALCULATE_EXPS_2NS);

    TimerStart(STARK_STEP_4_CALCULATE_EXPS_2NS_INTT);
    nttExtended.INTT(qq1.address(), p_q_2ns, NExtended, starkInfo.qDim, NULL, 2, 1);
    TimerStopAndLog(STARK_STEP_4_CALCULATE_EXPS_2NS_INTT);

    TimerStart(STARK_STEP_4_CALCULATE_EXPS_2NS_MUL);
    Goldilocks::Element shiftIn = Goldilocks::exp(Goldilocks::inv(Goldilocks::shift()), N);

    uint64_t stride = 2048;
#pragma omp parallel for
    for (uint64_t ii = 0; ii < N; ii += stride)
    {
        Goldilocks::Element curS = Goldilocks::one();
        for (uint64_t p = 0; p < starkInfo.qDeg; p++)
        {
            for (uint64_t k = ii; k < min(N, ii + stride); ++k)
            {
                Goldilocks3::mul((Goldilocks3::Element &)*qq2[k * starkInfo.qDeg + p], (Goldilocks3::Element &)*qq1[p * N + k], curS);
            }
            curS = Goldilocks::mul(curS, shiftIn);
        }
    }
    TimerStopAndLog(STARK_STEP_4_CALCULATE_EXPS_2NS_MUL);

    TimerStart(STARK_STEP_4_CALCULATE_EXPS_2NS_NTT);
    nttExtended.NTT(cm4_2ns, qq2.address(), NExtended, starkInfo.qDim * starkInfo.qDeg);
    TimerStopAndLog(STARK_STEP_4_CALCULATE_EXPS_2NS_NTT);

    TimerStart(STARK_STEP_4_MERKLETREE);

    treesGL[3]->merkelize();
    treesGL[3]->getRoot(root3.address());
    std::cout << "MerkleTree rootGL 3: [ " << root3.toString(4) << " ]" << std::endl;
    transcript.put(root3.address(), HASH_SIZE);

    TimerStopAndLog(STARK_STEP_4_MERKLETREE);
    TimerStopAndLog(STARK_STEP_4);

    //--------------------------------
    // 5. Compute FRI Polynomial
    //--------------------------------
    TimerStart(STARK_STEP_5);
    TimerStart(STARK_STEP_5_LEv_LpEv);

    // transcript.getField(challenges[5]); // v1
    // transcript.getField(challenges[6]); // v2
    transcript.getField(challenges[7]); // xi

    Polinomial LEv(N, 3, "LEv");
    Polinomial LpEv(N, 3, "LpEv");
    Polinomial xis(1, 3);
    Polinomial wxis(1, 3);
    Polinomial c_w(1, 3);

    Goldilocks3::one((Goldilocks3::Element &)*LEv[0]);
    Goldilocks3::one((Goldilocks3::Element &)*LpEv[0]);

    Polinomial::divElement(xis, 0, challenges, 7, (Goldilocks::Element &)Goldilocks::shift());
    Polinomial::mulElement(c_w, 0, challenges, 7, (Goldilocks::Element &)Goldilocks::w(starkInfo.starkStruct.nBits));
    Polinomial::divElement(wxis, 0, c_w, 0, (Goldilocks::Element &)Goldilocks::shift());

    for (uint64_t k = 1; k < N; k++)
    {
        Polinomial::mulElement(LEv, k, LEv, k - 1, xis, 0);
        Polinomial::mulElement(LpEv, k, LpEv, k - 1, wxis, 0);
    }
    ntt.INTT(LEv.address(), LEv.address(), N, 3);
    ntt.INTT(LpEv.address(), LpEv.address(), N, 3);
    TimerStopAndLog(STARK_STEP_5_LEv_LpEv);

    TimerStart(STARK_STEP_5_EVMAP);
    evmap(pAddress, evals, LEv, LpEv);
    TimerStopAndLog(STARK_STEP_5_EVMAP);
    TimerStart(STARK_STEP_5_XDIVXSUB);

    for (uint64_t i = 0; i < starkInfo.evMap.size(); i++)
    {
        transcript.put(evals[i], 3);
    }

    transcript.getField(challenges[5]); // v1
    transcript.getField(challenges[6]); // v2

    // Calculate xDivXSubXi, xDivXSubWXi
    Polinomial xi(1, FIELD_EXTENSION);
    Polinomial wxi(1, FIELD_EXTENSION);

    Polinomial::copyElement(xi, 0, challenges, 7);
    Polinomial::mulElement(wxi, 0, challenges, 7, (Goldilocks::Element &)Goldilocks::w(starkInfo.starkStruct.nBits));

#pragma omp parallel for
    for (uint64_t k = 0; k < (N << extendBits); k++)
    {
        Polinomial::subElement(xDivXSubXi, k, x, k, xi, 0);
        Polinomial::subElement(xDivXSubWXi, k, x, k, wxi, 0);
    }

    Polinomial::batchInverseParallel(xDivXSubXi, xDivXSubXi);
    Polinomial::batchInverseParallel(xDivXSubWXi, xDivXSubWXi);

#pragma omp parallel for
    for (uint64_t k = 0; k < (N << extendBits); k++)
    {
        Polinomial::mulElement(xDivXSubXi, k, xDivXSubXi, k, x, k);
        Polinomial::mulElement(xDivXSubWXi, k, xDivXSubWXi, k, x, k);
    }
    TimerStopAndLog(STARK_STEP_5_XDIVXSUB);
    TimerStart(STARK_STEP_5_CALCULATE_EXPS);
    if (nrowsStepBatch > 1)
    {
        steps->step52ns_parser_first_avx(params, NExtended, nrowsStepBatch);
    }
    else
    {
#pragma omp parallel for
        for (uint64_t i = 0; i < NExtended; i++)
        {
            steps->step52ns_first(params, i);
        }
    }

    TimerStopAndLog(STARK_STEP_5_CALCULATE_EXPS);
    TimerStopAndLog(STARK_STEP_5);
    TimerStart(STARK_STEP_FRI);

    Polinomial friPol = Polinomial(p_f_2ns, NExtended, 3, 3, "friPol");
    FRIProve::prove(proof, treesGL, transcript, friPol, starkInfo.starkStruct.nBitsExt, starkInfo);

    proof.proofs.setEvals(evals.address());

    std::memcpy(&proof.proofs.root1[0], root0.address(), HASH_SIZE * sizeof(Goldilocks::Element));
    std::memcpy(&proof.proofs.root2[0], root1.address(), HASH_SIZE * sizeof(Goldilocks::Element));
    std::memcpy(&proof.proofs.root3[0], root2.address(), HASH_SIZE * sizeof(Goldilocks::Element));
    std::memcpy(&proof.proofs.root4[0], root3.address(), HASH_SIZE * sizeof(Goldilocks::Element));
    TimerStopAndLog(STARK_STEP_FRI);
}

Polinomial *Starks::transposeH1H2Columns(void *pAddress, uint64_t &numCommited, Goldilocks::Element *pBuffer)
{
    Goldilocks::Element *mem = (Goldilocks::Element *)pAddress;

    u_int64_t stride_pol0 = N * FIELD_EXTENSION + 8;
    uint64_t tot_pols0 = 4 * starkInfo.puCtx.size();
    Polinomial *transPols = new Polinomial[tot_pols0];

    assert(starkInfo.mapSectionsN.section[eSection::cm1_n] * NExtended * FIELD_EXTENSION >= 3 * tot_pols0 * N);

    // #pragma omp parallel for
    for (uint64_t i = 0; i < starkInfo.puCtx.size(); i++)
    {
        Polinomial fPol = starkInfo.getPolinomial(mem, starkInfo.exp2pol[to_string(starkInfo.puCtx[i].fExpId)]);
        Polinomial tPol = starkInfo.getPolinomial(mem, starkInfo.exp2pol[to_string(starkInfo.puCtx[i].tExpId)]);
        Polinomial h1 = starkInfo.getPolinomial(mem, starkInfo.cm_n[numCommited + i * 2]);
        Polinomial h2 = starkInfo.getPolinomial(mem, starkInfo.cm_n[numCommited + i * 2 + 1]);

        uint64_t indx = i * 4;
        transPols[indx].potConstruct(&(pBuffer[indx * stride_pol0]), fPol.degree(), fPol.dim(), fPol.dim());
        Polinomial::copy(transPols[indx], fPol);
        indx++;
        transPols[indx].potConstruct(&(pBuffer[indx * stride_pol0]), tPol.degree(), tPol.dim(), tPol.dim());
        Polinomial::copy(transPols[indx], tPol);
        indx++;

        transPols[indx].potConstruct(&(pBuffer[indx * stride_pol0]), h1.degree(), h1.dim(), h1.dim());
        indx++;

        transPols[indx].potConstruct(&(pBuffer[indx * stride_pol0]), h2.degree(), h2.dim(), h2.dim());
    }
    return transPols;
}
void Starks::transposeH1H2Rows(void *pAddress, uint64_t &numCommited, Polinomial *transPols)
{
    Goldilocks::Element *mem = (Goldilocks::Element *)pAddress;

    for (uint64_t i = 0; i < starkInfo.puCtx.size(); i++)
    {
        int indx1 = 4 * i + 2;
        int indx2 = 4 * i + 3;
        Polinomial h1 = starkInfo.getPolinomial(mem, starkInfo.cm_n[numCommited + i * 2]);
        Polinomial h2 = starkInfo.getPolinomial(mem, starkInfo.cm_n[numCommited + i * 2 + 1]);
        Polinomial::copy(h1, transPols[indx1]);
        Polinomial::copy(h2, transPols[indx2]);
    }
    if (starkInfo.puCtx.size() > 0)
    {
        delete[] transPols;
    }
    numCommited = numCommited + starkInfo.puCtx.size() * 2;
}
Polinomial *Starks::transposeZColumns(void *pAddress, uint64_t &numCommited, Goldilocks::Element *pBuffer)
{
    Goldilocks::Element *mem = (Goldilocks::Element *)pAddress;

    u_int64_t stride_pol_ = N * FIELD_EXTENSION + 8; // assuming all polinomials have same degree
    uint64_t tot_pols = 3 * (starkInfo.puCtx.size() + starkInfo.peCtx.size() + starkInfo.ciCtx.size());
    Polinomial *newpols_ = new Polinomial[tot_pols];
    assert(starkInfo.mapSectionsN.section[eSection::cm1_n] * NExtended * FIELD_EXTENSION >= tot_pols * stride_pol_);

    if (pBuffer == NULL || newpols_ == NULL)
    {
        cout << "memory problems!" << endl;
        exit(1);
    }

    // #pragma omp parallel for (better without)
    for (uint64_t i = 0; i < starkInfo.puCtx.size(); i++)
    {
        Polinomial pNum = starkInfo.getPolinomial(mem, starkInfo.exp2pol[to_string(starkInfo.puCtx[i].numId)]);
        Polinomial pDen = starkInfo.getPolinomial(mem, starkInfo.exp2pol[to_string(starkInfo.puCtx[i].denId)]);
        Polinomial z = starkInfo.getPolinomial(mem, starkInfo.cm_n[numCommited + i]);
        u_int64_t indx = i * 3;
        newpols_[indx].potConstruct(&(pBuffer[indx * stride_pol_]), pNum.degree(), pNum.dim(), pNum.dim());
        Polinomial::copy(newpols_[indx], pNum);
        indx++;
        assert(pNum.degree() <= N);

        newpols_[indx].potConstruct(&(pBuffer[indx * stride_pol_]), pDen.degree(), pDen.dim(), pDen.dim());
        Polinomial::copy(newpols_[indx], pDen);
        indx++;
        assert(pDen.degree() <= N);

        newpols_[indx].potConstruct(&(pBuffer[indx * stride_pol_]), z.degree(), z.dim(), z.dim());
        assert(z.degree() <= N);
    }
    numCommited += starkInfo.puCtx.size();
    u_int64_t offset = 3 * starkInfo.puCtx.size();
    for (uint64_t i = 0; i < starkInfo.peCtx.size(); i++)
    {
        Polinomial pNum = starkInfo.getPolinomial(mem, starkInfo.exp2pol[to_string(starkInfo.peCtx[i].numId)]);
        Polinomial pDen = starkInfo.getPolinomial(mem, starkInfo.exp2pol[to_string(starkInfo.peCtx[i].denId)]);
        Polinomial z = starkInfo.getPolinomial(mem, starkInfo.cm_n[numCommited + i]);
        u_int64_t indx = 3 * i + offset;
        newpols_[indx].potConstruct(&(pBuffer[indx * stride_pol_]), pNum.degree(), pNum.dim(), pNum.dim());
        Polinomial::copy(newpols_[indx], pNum);
        indx++;
        assert(pNum.degree() <= N);

        newpols_[indx].potConstruct(&(pBuffer[indx * stride_pol_]), pDen.degree(), pDen.dim(), pDen.dim());
        Polinomial::copy(newpols_[indx], pDen);
        indx++;
        assert(pDen.degree() <= N);

        newpols_[indx].potConstruct(&(pBuffer[indx * stride_pol_]), z.degree(), z.dim(), z.dim());
        assert(z.degree() <= N);
    }
    numCommited += starkInfo.peCtx.size();
    offset += 3 * starkInfo.peCtx.size();
    for (uint64_t i = 0; i < starkInfo.ciCtx.size(); i++)
    {

        Polinomial pNum = starkInfo.getPolinomial(mem, starkInfo.exp2pol[to_string(starkInfo.ciCtx[i].numId)]);
        Polinomial pDen = starkInfo.getPolinomial(mem, starkInfo.exp2pol[to_string(starkInfo.ciCtx[i].denId)]);
        Polinomial z = starkInfo.getPolinomial(mem, starkInfo.cm_n[numCommited + i]);
        u_int64_t indx = 3 * i + offset;

        newpols_[indx].potConstruct(&(pBuffer[indx * stride_pol_]), pNum.degree(), pNum.dim(), pNum.dim());
        Polinomial::copy(newpols_[indx], pNum);
        indx++;
        assert(pNum.degree() <= N);

        newpols_[indx].potConstruct(&(pBuffer[indx * stride_pol_]), pDen.degree(), pDen.dim(), pDen.dim());
        Polinomial::copy(newpols_[indx], pDen);
        indx++;
        assert(pDen.degree() <= N);

        newpols_[indx].potConstruct(&(pBuffer[indx * stride_pol_]), z.degree(), z.dim(), z.dim());
        assert(z.degree() <= N);
    }
    numCommited += starkInfo.ciCtx.size();
    numCommited -= starkInfo.ciCtx.size() + starkInfo.peCtx.size() + starkInfo.puCtx.size();
    return newpols_;
}
void Starks::transposeZRows(void *pAddress, uint64_t &numCommited, Polinomial *transPols)
{
    u_int64_t numpols = starkInfo.ciCtx.size() + starkInfo.peCtx.size() + starkInfo.puCtx.size();
    Goldilocks::Element *mem = (Goldilocks::Element *)pAddress;
    for (uint64_t i = 0; i < numpols; i++)
    {
        int indx1 = 3 * i;
        Polinomial z = starkInfo.getPolinomial(mem, starkInfo.cm_n[numCommited + i]);
        Polinomial::copy(z, transPols[indx1 + 2]);
    }
    if (numpols > 0)
    {
        delete[] transPols;
    }
}
void Starks::evmap(void *pAddress, Polinomial &evals, Polinomial &LEv, Polinomial &LpEv)
{
    Goldilocks::Element *mem = (Goldilocks::Element *)pAddress;
    uint64_t extendBits = starkInfo.starkStruct.nBitsExt - starkInfo.starkStruct.nBits;
    u_int64_t size_eval = starkInfo.evMap.size();
    // Order polinomials by address, note that there are collisions!
    map<uintptr_t, vector<uint>> map_offsets;
    for (uint64_t i = 0; i < size_eval; i++)
    {
        EvMap ev = starkInfo.evMap[i];
        if (ev.type == EvMap::eType::_const)
        {
            map_offsets[reinterpret_cast<std::uintptr_t>(&((Goldilocks::Element *)pConstPols2ns->address())[ev.id])].push_back(i);
        }
        else if (ev.type == EvMap::eType::cm)
        {
            Polinomial pol = starkInfo.getPolinomial(mem, starkInfo.cm_2ns[ev.id]);
            map_offsets[reinterpret_cast<std::uintptr_t>(pol.address())].push_back(i);
        }
        else if (ev.type == EvMap::eType::q)
        {
            Polinomial pol = starkInfo.getPolinomial(mem, starkInfo.qs[ev.id]);
            map_offsets[reinterpret_cast<std::uintptr_t>(pol.address())].push_back(i);
        }
        else
        {
            throw std::invalid_argument("Invalid ev type: " + ev.type);
        }
    }
    Polinomial *ordPols = new Polinomial[size_eval];
    vector<bool> isPrime(size_eval);
    vector<uint> indx(size_eval);
    //   build and store ordered polinomials that need to be computed
    uint kk = 0;
    for (std::map<uintptr_t, std::vector<uint>>::const_iterator it = map_offsets.begin(); it != map_offsets.end(); ++it)
    {
        for (std::vector<uint>::const_iterator it2 = it->second.begin(); it2 != it->second.end(); ++it2)
        {
            EvMap ev = starkInfo.evMap[*it2];
            if (ev.type == EvMap::eType::_const)
            {
                ordPols[kk].potConstruct(&((Goldilocks::Element *)pConstPols2ns->address())[ev.id], pConstPols2ns->degree(), 1, pConstPols2ns->numPols());
            }
            else if (ev.type == EvMap::eType::cm)
            {
                ordPols[kk] = starkInfo.getPolinomial(mem, starkInfo.cm_2ns[ev.id]);
            }
            else if (ev.type == EvMap::eType::q)
            {
                ordPols[kk] = starkInfo.getPolinomial(mem, starkInfo.qs[ev.id]);
            }
            isPrime[kk] = ev.prime;
            indx[kk] = *it2;
            ++kk;
        }
    }
    assert(kk == size_eval);
    // Build buffer for partial results of the matrix-vector product (columns distribution)  .
    int num_threads = omp_get_max_threads();
    Goldilocks::Element **evals_acc = (Goldilocks::Element **)malloc(num_threads * sizeof(Goldilocks::Element *));
    for (int i = 0; i < num_threads; ++i)
    {
        evals_acc[i] = (Goldilocks::Element *)malloc(size_eval * FIELD_EXTENSION * sizeof(Goldilocks::Element));
    }
#pragma omp parallel
    {
        int thread_idx = omp_get_thread_num();
        for (uint64_t i = 0; i < size_eval * FIELD_EXTENSION; ++i)
        {
            evals_acc[thread_idx][i] = Goldilocks::zero();
        }
#pragma omp for
        for (uint64_t k = 0; k < N; k++)
        {
            Goldilocks::Element *LpEv_ = &(LpEv[k][0]);
            Goldilocks::Element *LEv_ = &(LEv[k][0]);
            for (uint64_t i = 0; i < size_eval; i++)
            {
                Polinomial::mulAddElement_adim3(&(evals_acc[thread_idx][i * FIELD_EXTENSION]), isPrime[i] ? LpEv_ : LEv_, ordPols[i], k << extendBits);
            }
        }
#pragma omp for
        for (uint64_t i = 0; i < size_eval; ++i)
        {
            Goldilocks::Element sum0 = Goldilocks::zero();
            Goldilocks::Element sum1 = Goldilocks::zero();
            Goldilocks::Element sum2 = Goldilocks::zero();
            int offset = i * FIELD_EXTENSION;
            for (int k = 0; k < num_threads; ++k)
            {
                sum0 = sum0 + evals_acc[k][offset];
                sum1 = sum1 + evals_acc[k][offset + 1];
                sum2 = sum2 + evals_acc[k][offset + 2];
            }
            evals_acc[0][offset] = sum0;
            evals_acc[0][offset + 1] = sum1;
            evals_acc[0][offset + 2] = sum2;
        }
#pragma omp single
        for (uint64_t i = 0; i < size_eval; ++i)
        {
            int offset = i * FIELD_EXTENSION;
            (evals[indx[i]])[0] = evals_acc[0][offset];
            (evals[indx[i]])[1] = evals_acc[0][offset + 1];
            (evals[indx[i]])[2] = evals_acc[0][offset + 2];
        }
    }
    delete[] ordPols;
    for (int i = 0; i < num_threads; ++i)
    {
        free(evals_acc[i]);
    }
    free(evals_acc);
}<|MERGE_RESOLUTION|>--- conflicted
+++ resolved
@@ -45,15 +45,11 @@
     //--------------------------------
     TimerStart(STARK_STEP_1);
     TimerStart(STARK_STEP_1_LDE_AND_MERKLETREE);
-<<<<<<< HEAD
     TimerStart(STARK_STEP_1_LDE);
-    ntt.extendPol(p_cm1_2ns, p_cm1_n, NExtended, N, starkInfo.mapSectionsN.section[eSection::cm1_n], pBuffer);
+
+    ntt.extendPol(p_cm1_2ns, p_cm1_n, NExtended, N, starkInfo.mapSectionsN.section[eSection::cm1_n], p_cm2_2ns);
     TimerStopAndLog(STARK_STEP_1_LDE);
     TimerStart(STARK_STEP_1_MERKLETREE);
-=======
-
-    ntt.extendPol(p_cm1_2ns, p_cm1_n, NExtended, N, starkInfo.mapSectionsN.section[eSection::cm1_n], p_cm2_2ns);
->>>>>>> 6992c743
     treesGL[0]->merkelize();
     treesGL[0]->getRoot(root0.address());
     TimerStopAndLog(STARK_STEP_1_MERKLETREE);
