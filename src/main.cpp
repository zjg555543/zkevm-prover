#include <iostream>
#include <vector>
#include <string>
#include <nlohmann/json.hpp>
#include <fstream>
#include <iomanip>
#include <sys/time.h>
#include "goldilocks_base_field.hpp"
#include "utils.hpp"
#include "config.hpp"
#include "version.hpp"
#include "proof2zkin.hpp"
#include "calcwit.hpp"
#include "circom.hpp"
#include "main.hpp"
#include "prover.hpp"
#include "service/executor/executor_server.hpp"
#include "service/executor/executor_client.hpp"
#include "service/aggregator/aggregator_server.hpp"
#include "service/aggregator/aggregator_client.hpp"
#include "service/aggregator/aggregator_client_mock.hpp"
#include "sm/keccak_f/keccak.hpp"
#include "sm/keccak_f/keccak_executor_test.hpp"
#include "sm/storage/storage_executor.hpp"
#include "sm/storage/storage_test.hpp"
#include "sm/binary/binary_test.hpp"
#include "sm/mem_align/mem_align_test.hpp"
#include "timer.hpp"
#include "hashdb/hashdb_server.hpp"
#include "service/hashdb/hashdb_test.hpp"
#include "service/hashdb/hashdb.hpp"
#include "sha256_test.hpp"
#include "blake_test.hpp"
#include "goldilocks_precomputed.hpp"
#include "zklog.hpp"
#include "ecrecover_test.hpp"
#include "hashdb_singleton.hpp"
#include "unit_test.hpp"
#include "database_cache_test.hpp"
#include "main_sm/fork_5/main_exec_c/account.hpp"
#include "state_manager.hpp"
<<<<<<< HEAD
#include "check_tree_test.hpp"
=======
#include "database_performance_test.hpp"
>>>>>>> f71bd7bd

using namespace std;
using json = nlohmann::json;

/*
    Prover (available via GRPC service)
    |\
    | Executor (available via GRPC service)
    | |\
    | | Main State Machine
    | | Byte4 State Machine
    | | Binary State Machine
    | | Memory State Machine
    | | Mem Align State Machine
    | | Arithmetic State Machine
    | | Storage State Machine------\
    | |                             |--> Poseidon G State Machine
    | | Padding PG State Machine---/
    | | Padding KK SM -> Padding KK Bit -> Bits 2 Field SM -> Keccak-f SM
    |  \
    |   State DB (available via GRPC service)
    |   |\
    |   | SMT
    |    \
    |     Database
    |\
    | Stark
    |\
    | Circom
*/

void runFileGenBatchProof(Goldilocks fr, Prover &prover, Config &config)
{
    // Load and parse input JSON file
    TimerStart(INPUT_LOAD);
    // Create and init an empty prover request
    ProverRequest proverRequest(fr, config, prt_genBatchProof);
    if (config.inputFile.size() > 0)
    {
        json inputJson;
        file2json(config.inputFile, inputJson);
        zkresult zkResult = proverRequest.input.load(inputJson);
        if (zkResult != ZKR_SUCCESS)
        {
            zklog.error("runFileGenBatchProof() failed calling proverRequest.input.load() zkResult=" + to_string(zkResult) + "=" + zkresult2string(zkResult));
            exitProcess();
        }
    }
    TimerStopAndLog(INPUT_LOAD);
    
    // Create full tracer based on fork ID
    proverRequest.CreateFullTracer();
    if (proverRequest.result != ZKR_SUCCESS)
    {
        zklog.error("runFileGenBatchProof() failed calling proverRequest.CreateFullTracer() zkResult=" + to_string(proverRequest.result) + "=" + zkresult2string(proverRequest.result));
        exitProcess();
    }

    // Call the prover
    prover.genBatchProof(&proverRequest);
}

void runFileGenAggregatedProof(Goldilocks fr, Prover &prover, Config &config)
{
    // Load and parse input JSON file
    TimerStart(INPUT_LOAD);
    // Create and init an empty prover request
    ProverRequest proverRequest(fr, config, prt_genAggregatedProof);
    if (config.inputFile.size() > 0)
    {
        file2json(config.inputFile, proverRequest.aggregatedProofInput1);
    }
    if (config.inputFile2.size() > 0)
    {
        file2json(config.inputFile2, proverRequest.aggregatedProofInput2);
    }
    TimerStopAndLog(INPUT_LOAD);

    // Call the prover
    prover.genAggregatedProof(&proverRequest);
}

void runFileGenFinalProof(Goldilocks fr, Prover &prover, Config &config)
{
    // Load and parse input JSON file
    TimerStart(INPUT_LOAD);
    // Create and init an empty prover request
    ProverRequest proverRequest(fr, config, prt_genFinalProof);
    if (config.inputFile.size() > 0)
    {
        file2json(config.inputFile, proverRequest.finalProofInput);
    }
    TimerStopAndLog(INPUT_LOAD);

    // Call the prover
    prover.genFinalProof(&proverRequest);
}

uint64_t processBatchTotalArith = 0;
uint64_t processBatchTotalBinary = 0;
uint64_t processBatchTotalKeccakF = 0;
uint64_t processBatchTotalMemAlign = 0;
uint64_t processBatchTotalPaddingPG = 0;
uint64_t processBatchTotalPoseidonG = 0;
uint64_t processBatchTotalSteps = 0;

void runFileProcessBatch(Goldilocks fr, Prover &prover, Config &config)
{
    // Load and parse input JSON file
    TimerStart(INPUT_LOAD);
    // Create and init an empty prover request
    ProverRequest proverRequest(fr, config, prt_processBatch);
    if (config.inputFile.size() > 0)
    {
        json inputJson;
        file2json(config.inputFile, inputJson);
        zkresult zkResult = proverRequest.input.load(inputJson);
        if (zkResult != ZKR_SUCCESS)
        {
            zklog.error("runFileProcessBatch() failed calling proverRequest.input.load() zkResult=" + to_string(zkResult) + "=" + zkresult2string(zkResult));
            exitProcess();
        }
    }
    TimerStopAndLog(INPUT_LOAD);
    
    // Create full tracer based on fork ID
    proverRequest.CreateFullTracer();
    if (proverRequest.result != ZKR_SUCCESS)
    {
        zklog.error("runFileProcessBatch() failed calling proverRequest.CreateFullTracer() zkResult=" + to_string(proverRequest.result) + "=" + zkresult2string(proverRequest.result));
        exitProcess();
    }

    // Call the prover
    prover.processBatch(&proverRequest);

    processBatchTotalArith += proverRequest.counters.arith;
    processBatchTotalBinary += proverRequest.counters.binary;
    processBatchTotalKeccakF += proverRequest.counters.keccakF;
    processBatchTotalMemAlign += proverRequest.counters.memAlign;
    processBatchTotalPaddingPG += proverRequest.counters.paddingPG;
    processBatchTotalPoseidonG += proverRequest.counters.poseidonG;
    processBatchTotalSteps += proverRequest.counters.steps;

    zklog.info("runFileProcessBatch(" + config.inputFile + ") got counters: arith=" + to_string(proverRequest.counters.arith) +
        " binary=" + to_string(proverRequest.counters.binary) +
        " keccakF=" + to_string(proverRequest.counters.keccakF) +
        " memAlign=" + to_string(proverRequest.counters.memAlign) +
        " paddingPG=" + to_string(proverRequest.counters.paddingPG) +
        " poseidonG=" + to_string(proverRequest.counters.poseidonG) +
        " steps=" + to_string(proverRequest.counters.steps) +
        " totals:" +
        " arith=" + to_string(processBatchTotalArith) +
        " binary=" + to_string(processBatchTotalBinary) +
        " keccakF=" + to_string(processBatchTotalKeccakF) +
        " memAlign=" + to_string(processBatchTotalMemAlign) +
        " paddingPG=" + to_string(processBatchTotalPaddingPG) +
        " poseidonG=" + to_string(processBatchTotalPoseidonG) +
        " steps=" + to_string(processBatchTotalSteps));
 }

class RunFileThreadArguments
{
public:
    Goldilocks &fr;
    Prover &prover;
    Config &config;
    RunFileThreadArguments(Goldilocks &fr, Prover &prover, Config &config) : fr(fr), prover(prover), config(config){};
};

#define RUN_FILE_MULTITHREAD_N_THREADS 100
#define RUN_FILE_MULTITHREAD_N_FILES 100

void *runFileProcessBatchThread(void *arg)
{
    RunFileThreadArguments *pArgs = (RunFileThreadArguments *)arg;

    // For all files
    for (uint64_t i = 0; i < RUN_FILE_MULTITHREAD_N_FILES; i++)
    {
        runFileProcessBatch(pArgs->fr, pArgs->prover, pArgs->config);
    }

    return NULL;
}

void runFileProcessBatchMultithread(Goldilocks &fr, Prover &prover, Config &config)
{
    RunFileThreadArguments args(fr, prover, config);

    pthread_t threads[RUN_FILE_MULTITHREAD_N_THREADS];

    // Launch all threads
    for (uint64_t i = 0; i < RUN_FILE_MULTITHREAD_N_THREADS; i++)
    {
        pthread_create(&threads[i], NULL, runFileProcessBatchThread, &args);
    }

    // Wait for all threads to complete
    for (uint64_t i = 0; i < RUN_FILE_MULTITHREAD_N_THREADS; i++)
    {
        pthread_join(threads[i], NULL);
    }
}

void runFileExecute(Goldilocks fr, Prover &prover, Config &config)
{
    // Load and parse input JSON file
    TimerStart(INPUT_LOAD);
    // Create and init an empty prover request
    ProverRequest proverRequest(fr, config, prt_execute);
    if (config.inputFile.size() > 0)
    {
        json inputJson;
        file2json(config.inputFile, inputJson);
        zkresult zkResult = proverRequest.input.load(inputJson);
        if (zkResult != ZKR_SUCCESS)
        {
            zklog.error("runFileExecute() failed calling proverRequest.input.load() zkResult=" + to_string(zkResult) + "=" + zkresult2string(zkResult));
            exitProcess();
        }
    }
    TimerStopAndLog(INPUT_LOAD);
    
    // Create full tracer based on fork ID
    proverRequest.CreateFullTracer();
    if (proverRequest.result != ZKR_SUCCESS)
    {
        zklog.error("runFileExecute() failed calling proverRequest.CreateFullTracer() zkResult=" + to_string(proverRequest.result) + "=" + zkresult2string(proverRequest.result));
        exitProcess();
    }

    // Call the prover
    prover.execute(&proverRequest);
}

int main(int argc, char **argv)
{
    /* CONFIG */

    if (argc == 2)
    {
        if ((strcmp(argv[1], "-v") == 0) || (strcmp(argv[1], "--version") == 0))
        {
            // If requested to only print the version, then exit the program
            return 0;
        }
    }

    // Parse the name of the configuration file
    char *pConfigFile = (char *)"config/config.json";
    if (argc == 3)
    {
        if ((strcmp(argv[1], "-c") == 0) || (strcmp(argv[1], "--config") == 0))
        {
            pConfigFile = argv[2];
        }
    }

    // Create one instance of Config based on the contents of the file config.json
    json configJson;
    file2json(pConfigFile, configJson);
    Config config;
    config.load(configJson);
    zklog.setPrefix(config.proverID.substr(0, 7) + " "); // Set the logs prefix

    // Print the zkProver version
    zklog.info("Version: " + string(ZKEVM_PROVER_VERSION));

    // Test that stderr is properly logged
    cerr << "Checking error channel; ignore this trace\n";
    zklog.warning("Checking warning channel; ignore this trace");

    // Print the number of cores
    zklog.info("Number of cores=" + to_string(getNumberOfCores()));

    // Print the hostname and the IP address
    string ipAddress;
    getIPAddress(ipAddress);
    zklog.info("IP address=" + ipAddress);

#ifdef DEBUG
    zklog.info("DEBUG defined");
#endif

    config.print();

    TimerStart(WHOLE_PROCESS);

    // Check required files presence
    bool bError = false;
    if (!fileExists(config.rom))
    {
        zklog.error("Required file config.rom=" + config.rom + " does not exist");
        bError = true;
    }
    if (config.generateProof())
    {
        if (!fileExists(config.zkevmConstPols))
        {
            zklog.error("required file config.zkevmConstPols=" + config.zkevmConstPols + " does not exist");
            bError = true;
        }
        if (!fileExists(config.c12aConstPols))
        {
            zklog.error("required file config.c12aConstPols=" + config.c12aConstPols + " does not exist");
            bError = true;
        }
        if (!fileExists(config.recursive1ConstPols))
        {
            zklog.error("required file config.recursive1ConstPols=" + config.recursive1ConstPols + " does not exist");
            bError = true;
        }
        if (!fileExists(config.recursive2ConstPols))
        {
            zklog.error("required file config.recursive2ConstPols=" + config.recursive2ConstPols + " does not exist");
            bError = true;
        }
        if (!fileExists(config.recursivefConstPols))
        {
            zklog.error("required file config.recursivefConstPols=" + config.recursivefConstPols + " does not exist");
            bError = true;
        }

        if (!fileExists(config.zkevmConstantsTree))
        {
            zklog.error("required file config.zkevmConstantsTree=" + config.zkevmConstantsTree + " does not exist");
            bError = true;
        }
        if (!fileExists(config.c12aConstantsTree))
        {
            zklog.error("required file config.c12aConstantsTree=" + config.c12aConstantsTree + " does not exist");
            bError = true;
        }
        if (!fileExists(config.recursive1ConstantsTree))
        {
            zklog.error("required file config.recursive1ConstantsTree=" + config.recursive1ConstantsTree + " does not exist");
            bError = true;
        }
        if (!fileExists(config.recursive2ConstantsTree))
        {
            zklog.error("required file config.recursive2ConstantsTree=" + config.recursive2ConstantsTree + " does not exist");
            bError = true;
        }
        if (!fileExists(config.recursivefConstantsTree))
        {
            zklog.error("required file config.recursivefConstantsTree=" + config.recursivefConstantsTree + " does not exist");
            bError = true;
        }
        if (!fileExists(config.zkevmVerifier))
        {
            zklog.error("required file config.zkevmVerifier=" + config.zkevmVerifier + " does not exist");
            bError = true;
        }
        if (!fileExists(config.recursive1Verifier))
        {
            zklog.error("required file config.recursive1Verifier=" + config.recursive1Verifier + " does not exist");
            bError = true;
        }
        if (!fileExists(config.recursive2Verifier))
        {
            zklog.error("required file config.recursive2Verifier=" + config.recursive2Verifier + " does not exist");
            bError = true;
        }
        if (!fileExists(config.recursive2Verkey))
        {
            zklog.error("required file config.recursive2Verkey=" + config.recursive2Verkey + " does not exist");
            bError = true;
        }
        if (!fileExists(config.finalVerifier))
        {
            zklog.error("required file config.finalVerifier=" + config.finalVerifier + " does not exist");
            bError = true;
        }
        if (!fileExists(config.recursivefVerifier))
        {
            zklog.error("required file config.recursivefVerifier=" + config.recursivefVerifier + " does not exist");
            bError = true;
        }
        if (!fileExists(config.finalStarkZkey))
        {
            zklog.error("required file config.finalStarkZkey=" + config.finalStarkZkey + " does not exist");
            bError = true;
        }
        if (!fileExists(config.storageRomFile))
        {
            zklog.error("required file config.storageRomFile=" + config.storageRomFile + " does not exist");
            bError = true;
        }
        if (!fileExists(config.zkevmStarkInfo))
        {
            zklog.error("required file config.zkevmStarkInfo=" + config.zkevmStarkInfo + " does not exist");
            bError = true;
        }
        if (!fileExists(config.c12aStarkInfo))
        {
            zklog.error("required file config.c12aStarkInfo=" + config.c12aStarkInfo + " does not exist");
            bError = true;
        }
        if (!fileExists(config.recursive1StarkInfo))
        {
            zklog.error("required file config.recursive1StarkInfo=" + config.recursive1StarkInfo + " does not exist");
            bError = true;
        }
        if (!fileExists(config.recursive2StarkInfo))
        {
            zklog.error("required file config.recursive2StarkInfo=" + config.recursive2StarkInfo + " does not exist");
            bError = true;
        }
        if (!fileExists(config.recursivefStarkInfo))
        {
            zklog.error("required file config.recursivefStarkInfo=" + config.recursivefStarkInfo + " does not exist");
            bError = true;
        }
        if (!fileExists(config.c12aExec))
        {
            zklog.error("required file config.c12aExec=" + config.c12aExec + " does not exist");
            bError = true;
        }
        if (!fileExists(config.recursive1Exec))
        {
            zklog.error("required file config.recursive1Exec=" + config.recursive1Exec + " does not exist");
            bError = true;
        }
        if (!fileExists(config.recursive2Exec))
        {
            zklog.error("required file config.recursive2Exec=" + config.recursive2Exec + " does not exist");
            bError = true;
        }
        if (!fileExists(config.recursivefExec))
        {
            zklog.error("required file config.recursivefExec=" + config.recursivefExec + " does not exist");
            bError = true;
        }
    }
    if (bError)
        exitProcess();

    // Create one instance of the Goldilocks finite field instance
    Goldilocks fr;

    // Create one instance of the Poseidon hash library
    PoseidonGoldilocks poseidon;

    // Generate account zero keys
    fork_5::Account::GenerateZeroKey(fr, poseidon);

    // Init the HashDB singleton
    hashDBSingleton.init(fr, config);

    // Init the StateManager singleton
    stateManager.init(config);

    // Init goldilocks precomputed
    TimerStart(GOLDILOCKS_PRECOMPUTED_INIT);
    glp.init();
    TimerStopAndLog(GOLDILOCKS_PRECOMPUTED_INIT);    

    /* TOOLS */

    // Generate Keccak SM script
    if (config.runKeccakScriptGenerator)
    {
        KeccakGenerateScript(config);
    }

    /* TESTS */

    // Test Keccak SM
    if (config.runKeccakTest)
    {
        // Keccak2Test();
        KeccakSMTest();
        KeccakSMExecutorTest(fr, config);
    }

    // Test Storage SM
    if (config.runStorageSMTest)
    {
        StorageSMTest(fr, poseidon, config);
    }

    // Test Binary SM
    if (config.runBinarySMTest)
    {
        BinarySMTest(fr, config);
    }

    // Test MemAlign SM
    if (config.runMemAlignSMTest)
    {
        MemAlignSMTest(fr, config);
    }

    // Test SHA256
    if (config.runSHA256Test)
    {
        SHA256Test(fr, config);
    }

    // Test Blake
    if (config.runBlakeTest)
    {
        Blake2b256_Test(fr, config);
    }

    // Test ECRecover
    if (config.runECRecoverTest)
    {
        ECRecoverTest();
    }

    // Test Database cache
    if (config.runDatabaseCacheTest)
    {
        DatabaseCacheTest();
    }

<<<<<<< HEAD
    // Test check tree
    if (config.runCheckTreeTest)
    {
        CheckTreeTest(config);
=======
    // Test Database performance
    if (config.runDatabasePerformanceTest)
    {
        DatabasePerformanceTest();
>>>>>>> f71bd7bd
    }

    // Unit test
    if (config.runUnitTest)
    {
        UnitTest(fr, poseidon, config);
    }

    // If there is nothing else to run, exit normally
    if (!config.runExecutorServer && !config.runExecutorClient && !config.runExecutorClientMultithread &&
        !config.runHashDBServer && !config.runHashDBTest &&
        !config.runAggregatorServer && !config.runAggregatorClient && !config.runAggregatorClientMock &&
        !config.runFileGenBatchProof && !config.runFileGenAggregatedProof && !config.runFileGenFinalProof &&
        !config.runFileProcessBatch && !config.runFileProcessBatchMultithread && !config.runFileExecute)
    {
        return 0;
    }

#if 0
    BatchMachineExecutor::batchInverseTest(fr);
#endif

    // Create output directory, if specified; otherwise, current working directory will be used to store output files
    if (config.outputPath.size() > 0)
    {
        ensureDirectoryExists(config.outputPath);
    }

    // Create an instace of the Prover
    TimerStart(PROVER_CONSTRUCTOR);
    Prover prover(fr,
                  poseidon,
                  config);
    TimerStopAndLog(PROVER_CONSTRUCTOR);

#ifdef DATABASE_USE_CACHE

    /* INIT DB CACHE */
    Database::dbMTCache.setName("MTCache");
    Database::dbProgramCache.setName("ProgramCache");
    Database::dbMTCache.setMaxSize(config.dbMTCacheSize*1024*1024);
    Database::dbProgramCache.setMaxSize(config.dbProgramCacheSize*1024*1024);

    if (config.databaseURL != "local") // remote DB
    {

        if (config.loadDBToMemCache && (config.runAggregatorClient || config.runExecutorServer || config.runHashDBServer))
        {
            TimerStart(DB_CACHE_LOAD);
            // if we have a db cache enabled
            if ((Database::dbMTCache.enabled()) || (Database::dbProgramCache.enabled()))
            {
                if (config.loadDBToMemCacheInParallel) {
                    // Run thread that loads the DB into the dbCache
                    std::thread loadDBThread (loadDb2MemCache, config);
                    loadDBThread.detach();
                } else {
                    loadDb2MemCache(config);
                }
            }
            TimerStopAndLog(DB_CACHE_LOAD);
        }
    }
    
#endif // DATABASE_USE_CACHE

    /* SERVERS */

    // Create the HashDB server and run it, if configured
    HashDBServer *pHashDBServer = NULL;
    if (config.runHashDBServer)
    {
        pHashDBServer = new HashDBServer(fr, config);
        zkassert(pHashDBServer != NULL);
        zklog.info("Launching HashDB server thread...");
        pHashDBServer->runThread();
    }

    // Create the executor server and run it, if configured
    ExecutorServer *pExecutorServer = NULL;
    if (config.runExecutorServer)
    {
        pExecutorServer = new ExecutorServer(fr, prover, config);
        zkassert(pExecutorServer != NULL);
        zklog.info("Launching executor server thread...");
        pExecutorServer->runThread();
    }

    // Create the aggregator server and run it, if configured
    AggregatorServer *pAggregatorServer = NULL;
    if (config.runAggregatorServer)
    {
        pAggregatorServer = new AggregatorServer(fr, config);
        zkassert(pAggregatorServer != NULL);
        zklog.info("Launching aggregator server thread...");
        pAggregatorServer->runThread();
        sleep(5);
    }

    /* FILE-BASED INPUT */

    // Generate a batch proof from the input file
    if (config.runFileGenBatchProof)
    {
        if (config.inputFile.back() == '/') // Process all input files in the folder
        {
            Config tmpConfig = config;
            // Get files sorted alphabetically from the folder
            vector<string> files = getFolderFiles(config.inputFile, true);
            // Process each input file in order
            for (size_t i = 0; i < files.size(); i++)
            {
                tmpConfig.inputFile = config.inputFile + files[i];
                zklog.info("runFileGenBatchProof inputFile=" + tmpConfig.inputFile);
                // Call the prover
                runFileGenBatchProof(fr, prover, tmpConfig);
            }
        }
        else
        {
            // Call the prover
            runFileGenBatchProof(fr, prover, config);
        }
    }

    // Generate an aggregated proof from the input file
    if (config.runFileGenAggregatedProof)
    {
        if (config.inputFile.back() == '/') // Process all input files in the folder
        {
            Config tmpConfig = config;
            // Get files sorted alphabetically from the folder
            vector<string> files = getFolderFiles(config.inputFile, true);
            // Process each input file in order
            for (size_t i = 0; i < files.size(); i++)
            {
                tmpConfig.inputFile = config.inputFile + files[i];
                zklog.info("runFileGenAggregatedProof inputFile=" + tmpConfig.inputFile);
                // Call the prover
                runFileGenAggregatedProof(fr, prover, tmpConfig);
            }
        }
        else
        {
            // Call the prover
            runFileGenAggregatedProof(fr, prover, config);
        }
    }

    // Generate a final proof from the input file
    if (config.runFileGenFinalProof)
    {
        if (config.inputFile.back() == '/') // Process all input files in the folder
        {
            Config tmpConfig = config;
            // Get files sorted alphabetically from the folder
            vector<string> files = getFolderFiles(config.inputFile, true);
            // Process each input file in order
            for (size_t i = 0; i < files.size(); i++)
            {
                tmpConfig.inputFile = config.inputFile + files[i];
                zklog.info("runFileGenFinalProof inputFile=" + tmpConfig.inputFile);
                // Call the prover
                runFileGenFinalProof(fr, prover, tmpConfig);
            }
        }
        else
        {
            // Call the prover
            runFileGenFinalProof(fr, prover, config);
        }
    }

    // Execute (no proof generation) the input file
    if (config.runFileProcessBatch)
    {
        if (config.inputFile.back() == '/')
        {
            Config tmpConfig = config;
            // Get files sorted alphabetically from the folder
            vector<string> files = getFolderFiles(config.inputFile, true);
            // Process each input file in order
            for (size_t i = 0; i < files.size(); i++)
            {
                tmpConfig.inputFile = config.inputFile + files[i];
                zklog.info("runFileProcessBatch inputFile=" + tmpConfig.inputFile);
                // Call the prover
                runFileProcessBatch(fr, prover, tmpConfig);
            }
        }
        else
        {
            runFileProcessBatch(fr, prover, config);
        }
    }

    // Execute (no proof generation) the input file, in a multithread way
    if (config.runFileProcessBatchMultithread)
    {
        runFileProcessBatchMultithread(fr, prover, config);
    }

    // Execute (no proof generation) the input file, in all SMs
    if (config.runFileExecute)
    {
        runFileExecute(fr, prover, config);
    }

    /* CLIENTS */

    // Create the executor client and run it, if configured
    ExecutorClient *pExecutorClient = NULL;
    if (config.runExecutorClient)
    {
        pExecutorClient = new ExecutorClient(fr, config);
        zkassert(pExecutorClient != NULL);
        zklog.info("Launching executor client thread...");
        pExecutorClient->runThread();
    }

    // Run the executor client multithread, if configured
    if (config.runExecutorClientMultithread)
    {
        if (pExecutorClient == NULL)
        {
            pExecutorClient = new ExecutorClient(fr, config);
            zkassert(pExecutorClient != NULL);
        }
        zklog.info("Launching executor client threads...");
        pExecutorClient->runThreads();
    }

    // Run the hashDB test, if configured
    if (config.runHashDBTest)
    {
        zklog.info("Launching HashDB test thread...");
        HashDBTest(config);
    }

    // Create the aggregator client and run it, if configured
    AggregatorClient *pAggregatorClient = NULL;
    if (config.runAggregatorClient)
    {
        pAggregatorClient = new AggregatorClient(fr, config, prover);
        zkassert(pAggregatorClient != NULL);
        zklog.info("Launching aggregator client thread...");
        pAggregatorClient->runThread();
    }

    // Create the aggregator client and run it, if configured
    AggregatorClientMock * pAggregatorClientMock = NULL;
    if (config.runAggregatorClientMock)
    {
        pAggregatorClientMock = new AggregatorClientMock(fr, config);
        zkassert(pAggregatorClientMock != NULL);
        zklog.info("Launching aggregator client mock thread...");
        pAggregatorClientMock->runThread();
    }

    /* WAIT FOR CLIENT THREADS COMPETION */

    // Wait for the executor client thread to end
    if (config.runExecutorClient)
    {
        zkassert(pExecutorClient != NULL);
        pExecutorClient->waitForThread();
        sleep(1);
        return 0;
    }

    // Wait for the executor client thread to end
    if (config.runExecutorClientMultithread)
    {
        zkassert(pExecutorClient != NULL);
        pExecutorClient->waitForThreads();
        zklog.info("All executor client threads have completed");
        sleep(1);
        return 0;
    }

    // Wait for the executor server thread to end
    if (config.runExecutorServer)
    {
        zkassert(pExecutorServer != NULL);
        pExecutorServer->waitForThread();
    }

    // Wait for HashDBServer thread to end
    if (config.runHashDBServer && !config.runHashDBTest)
    {
        zkassert(pHashDBServer != NULL);
        pHashDBServer->waitForThread();
    }

    // Wait for the aggregator client thread to end
    if (config.runAggregatorClient)
    {
        zkassert(pAggregatorClient != NULL);
        pAggregatorClient->waitForThread();
        sleep(1);
        return 0;
    }

    // Wait for the aggregator client mock thread to end
    if (config.runAggregatorClientMock)
    {
        zkassert(pAggregatorClientMock != NULL);
        pAggregatorClientMock->waitForThread();
        sleep(1);
        return 0;
    }

    // Wait for the aggregator server thread to end
    if (config.runAggregatorServer)
    {
        zkassert(pAggregatorServer != NULL);
        pAggregatorServer->waitForThread();
    }

    // Clean up
    if (pExecutorClient != NULL)
    {
        delete pExecutorClient;
        pExecutorClient = NULL;
    }
    if (pAggregatorClient != NULL)
    {
        delete pAggregatorClient;
        pAggregatorClient = NULL;
    }
    if (pExecutorServer != NULL)
    {
        delete pExecutorServer;
        pExecutorServer = NULL;
    }
    if (pHashDBServer != NULL)
    {
        delete pHashDBServer;
        pHashDBServer = NULL;
    }
    if (pAggregatorServer != NULL)
    {
        delete pAggregatorServer;
        pAggregatorServer = NULL;
    }

    TimerStopAndLog(WHOLE_PROCESS);

    zklog.info("Done");
}<|MERGE_RESOLUTION|>--- conflicted
+++ resolved
@@ -39,11 +39,8 @@
 #include "database_cache_test.hpp"
 #include "main_sm/fork_5/main_exec_c/account.hpp"
 #include "state_manager.hpp"
-<<<<<<< HEAD
 #include "check_tree_test.hpp"
-=======
 #include "database_performance_test.hpp"
->>>>>>> f71bd7bd
 
 using namespace std;
 using json = nlohmann::json;
@@ -562,17 +559,16 @@
         DatabaseCacheTest();
     }
 
-<<<<<<< HEAD
     // Test check tree
     if (config.runCheckTreeTest)
     {
         CheckTreeTest(config);
-=======
+    }
+    
     // Test Database performance
     if (config.runDatabasePerformanceTest)
     {
         DatabasePerformanceTest();
->>>>>>> f71bd7bd
     }
 
     // Unit test
