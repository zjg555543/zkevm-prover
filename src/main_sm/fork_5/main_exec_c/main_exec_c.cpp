#include "main_sm/fork_5/main_exec_c/main_exec_c.hpp"
#include "main_sm/fork_5/main_exec_c/context_c.hpp"
#include "main_sm/fork_5/main_exec_c/variables_c.hpp"
#include "main_sm/fork_5/main_exec_c/batch_decode.hpp"
#include "main_sm/fork_5/main_exec_c/account.hpp"
#include "main_sm/fork_5/main/eval_command.hpp"
#include "main_sm/fork_5/main/context.hpp"
#include "scalar.hpp"
#include <fstream>
#include "utils.hpp"
#include "timer.hpp"
#include "exit_process.hpp"
#include "zkassert.hpp"
#include "poseidon_g_permutation.hpp"
#include "utils/time_metric.hpp"
#include "zklog.hpp"
#include "ecrecover.hpp"

namespace fork_5
{
void MainExecutorC::execute (ProverRequest &proverRequest)
{
    TimerStart(MAIN_EXEC_C);

#ifdef LOG_TIME_STATISTICS_MAIN_EXECUTOR
    struct timeval t;
    TimeMetricStorage mainMetrics;
#endif

    // Get a HashDBInterface interface, according to the configuration
    HashDBInterface *pHashDB = HashDBClientFactory::createHashDBClient(mainExecutor.fr, mainExecutor.config);
    if (pHashDB == NULL)
    {
        zklog.error("main_exec_c() failed calling HashDBClientFactory::createHashDBClient() uuid=" + proverRequest.uuid);
        proverRequest.result = ZKR_DB_ERROR;
        return;
    }

    // Create context
    ContextC ctxc(mainExecutor.fr, mainExecutor.config, proverRequest, pHashDB);

    // Copy input database content into context database
    if (proverRequest.input.db.size() > 0)
    {
        pHashDB->loadDB(proverRequest.input.db, true);
        uint64_t flushId, lastSentFlushId;
        pHashDB->flush(flushId, lastSentFlushId);
        if (config.dbClearCache && (config.databaseURL != "local"))
        {
            pHashDB->clearCache();
        }
    }

    // Copy input contracts database content into context database (dbProgram)
    if (proverRequest.input.contractsBytecode.size() > 0)
    {
        pHashDB->loadProgramDB(proverRequest.input.contractsBytecode, true);
        uint64_t flushId, lastSentFlushId;
        pHashDB->flush(flushId, lastSentFlushId);
        if (config.dbClearCache && (config.databaseURL != "local"))
        {
            pHashDB->clearCache();
        }
    }

    // Init execution flags
    bool bProcessBatch = (proverRequest.type == prt_processBatch);
    bool bUnsignedTransaction = (proverRequest.input.from != "") && (proverRequest.input.from != "0x");

    // Unsigned transactions (from!=empty) are intended to be used to "estimage gas" (or "call")
    // In prover mode, we cannot accept unsigned transactions, since the proof would not meet the PIL constrains
    if (bUnsignedTransaction && !bProcessBatch)
    {
        proverRequest.result = ZKR_SM_MAIN_INVALID_UNSIGNED_TX;
        zklog.error("main_exec_c) failed called with bUnsignedTransaction=true but bProcessBatch=false");
        HashDBClientFactory::freeHashDBClient(pHashDB);
        return;
    }

    // Check that forkID is correct
    if (proverRequest.input.publicInputsExtended.publicInputs.forkID != 5) // fork_5
    {
        zklog.error("main_exec_c() called with invalid forkID=" + to_string(proverRequest.input.publicInputsExtended.publicInputs.forkID));
        proverRequest.result = ZKR_SM_MAIN_INVALID_FORK_ID;
        HashDBClientFactory::freeHashDBClient(pHashDB);
        return;
    }

    // Set initial state root
    scalar2fea(fr, proverRequest.input.publicInputsExtended.publicInputs.oldStateRoot, ctxc.root); // TODO: Check range?
    zklog.info("Old root=" + fea2string(fr, ctxc.root));

    // Set oldAccInputHash
    ctxc.globalVars.oldAccInputHash = proverRequest.input.publicInputsExtended.publicInputs.oldAccInputHash;

    // Set newNumBatch
    proverRequest.input.publicInputsExtended.newBatchNum = proverRequest.input.publicInputsExtended.publicInputs.oldBatchNum + 1;

    // Set chainID;
    ctxc.globalVars.chainID = proverRequest.input.publicInputsExtended.publicInputs.chainID;
    // assumed to be less than 32 bits  TODO: Should we check and return an error?

    // Set globalExitRoot
    ctxc.globalVars.globalExitRoot = proverRequest.input.publicInputsExtended.publicInputs.globalExitRoot;

    // Set sequencerAddr
    ctxc.globalVars.sequencerAddr = proverRequest.input.publicInputsExtended.publicInputs.sequencerAddr;
    zklog.info("sequencer=" + ctxc.globalVars.sequencerAddr.get_str(16));

    // Set timestamp
    ctxc.globalVars.timestamp = proverRequest.input.publicInputsExtended.publicInputs.timestamp;

    // Set batchL2DataLength
    ctxc.globalVars.batchL2DataLength = proverRequest.input.publicInputsExtended.publicInputs.batchL2Data.size();

    // Decode batch L2 data
#ifdef LOG_TIME_STATISTICS_MAIN_EXECUTOR
    gettimeofday(&t, NULL);
#endif
    zkresult result = BatchDecode(proverRequest.input.publicInputsExtended.publicInputs.batchL2Data, ctxc.batch);
    if (result != ZKR_SUCCESS)
    {
        zklog.error("main_exec_c() failed calling BatchDecode()");
        proverRequest.result = result;
        HashDBClientFactory::freeHashDBClient(pHashDB);
        return;
    }
#ifdef LOG_TIME_STATISTICS_MAIN_EXECUTOR
    mainMetrics.add("Batch L2 data decode", TimeDiff(t));
#endif

#ifdef LOG_TIME_STATISTICS_MAIN_EXECUTOR
    gettimeofday(&t, NULL);
#endif
    result = ((fork_5::FullTracer *)proverRequest.pFullTracer)->onStartBatch(ctxc);
    if (result != ZKR_SUCCESS)
    {
        zklog.error("main_exec_c() failed calling onStartBatch()");
        proverRequest.result = result;
        HashDBClientFactory::freeHashDBClient(pHashDB);
        return;
    }
#ifdef LOG_TIME_STATISTICS_MAIN_EXECUTOR
    mainMetrics.add("FullTracer::onStartBatch", TimeDiff(t));
#endif

    // Create global exit root manager L2 account
    mpz_class globalExitRootManagerL2Address(ADDRESS_GLOBAL_EXIT_ROOT_MANAGER_L2);
    Account globalExitRootManagerL2Account(fr, poseidon, *pHashDB);
    result = globalExitRootManagerL2Account.Init(globalExitRootManagerL2Address);
    if (result != ZKR_SUCCESS)
    {
        zklog.error("main_exec_c() failed calling globalExitRootManagerL2Account.Init()");
        proverRequest.result = result;
        HashDBClientFactory::freeHashDBClient(pHashDB);
        return;
    }

    // Store global exit root
#ifdef LOG_TIME_STATISTICS_MAIN_EXECUTOR
    gettimeofday(&t, NULL);
#endif
    result = globalExitRootManagerL2Account.SetGlobalExitRoot(ctxc.root, proverRequest.input.publicInputsExtended.publicInputs.globalExitRoot, mpz_class(proverRequest.input.publicInputsExtended.publicInputs.timestamp));
    if (result != ZKR_SUCCESS)
    {
        zklog.error("main_exec_c() failed calling globalExitRootManagerL2Account.SetGlobalExitRoot()");
        proverRequest.result = result;
        HashDBClientFactory::freeHashDBClient(pHashDB);
        return;
    }
#ifdef LOG_TIME_STATISTICS_MAIN_EXECUTOR
    mainMetrics.add("SMT set", TimeDiff(t));
#endif

    // Create system SC account
    mpz_class systemAddress(ADDRESS_SYSTEM);
    Account systemAccount(fr, poseidon, *pHashDB);
    result = systemAccount.Init(systemAddress);
    if (result != ZKR_SUCCESS)
    {
        zklog.error("main_exec_c() failed calling systemAccount.Init()");
        proverRequest.result = result;
        HashDBClientFactory::freeHashDBClient(pHashDB);
        return;
    }

    // Create sequencer account
    Account sequencerAccount(fr, poseidon, *pHashDB);
    result = sequencerAccount.Init(proverRequest.input.publicInputsExtended.publicInputs.sequencerAddr);
    if (result != ZKR_SUCCESS)
    {
        zklog.error("main_exec_c() failed calling sequencerAccount.Init()");
        proverRequest.result = result;
        HashDBClientFactory::freeHashDBClient(pHashDB);
        return;
    }

    /*************/
    /* ECRecover */
    /*************/

    // ECRecover all transactions present in parsed batch L2 data, in parallel
#ifdef LOG_TIME_STATISTICS_MAIN_EXECUTOR
    gettimeofday(&t, NULL);
#endif
<<<<<<< HEAD
#pragma omp parallel for num_threads(16) //TODO: Make this configurable
    for (uint64_t tx=0; tx<batchData.tx.size(); tx++)
=======
#pragma omp parallel for
    for (uint64_t tx=0; tx<ctxc.batch.tx.size(); tx++)
>>>>>>> f154ef14
    {
        // Calculate tx hash
        string signHash = ctxc.batch.tx[tx].signHash();
        //zklog.info("signHash=" + signHash);

        // Verify signature and obtain the from account public key
        mpz_class v_ = ctxc.batch.tx[tx].v;
        mpz_class signature(signHash);
        ctxc.batch.tx[tx].ecRecoverResult = ECRecover(signature, ctxc.batch.tx[tx].r, ctxc.batch.tx[tx].s, v_, false, ctxc.batch.tx[tx].fromPublicKey);
    }
#ifdef LOG_TIME_STATISTICS_MAIN_EXECUTOR
    mainMetrics.add("ECRecover", TimeDiff(t));
#endif

    // Process all transactions present in parsed batch L2 data
    for (ctxc.tx=0; ctxc.tx<ctxc.batch.tx.size(); ctxc.tx++)
    {
        // Log TX info
        //zklog.info("main_exec_c() processing tx=" + to_string(tx));
        //batch.tx[tx].print();

#ifdef LOG_TIME_STATISTICS_MAIN_EXECUTOR
        gettimeofday(&t, NULL);
#endif
        result = ((fork_5::FullTracer *)proverRequest.pFullTracer)->onProcessTx(ctxc);
        if (result != ZKR_SUCCESS)
        {
            zklog.error("main_exec_c() failed calling onProcessTx()");
            proverRequest.result = result;
            HashDBClientFactory::freeHashDBClient(pHashDB);
            return;
        }
#ifdef LOG_TIME_STATISTICS_MAIN_EXECUTOR
        mainMetrics.add("FullTracer::onProcessTx", TimeDiff(t));
#endif

        if (ctxc.batch.tx[ctxc.tx].ecRecoverResult != ECR_NO_ERROR)
        {
            zklog.error("main_exec_c() failed calling ECRecover()");
            proverRequest.result = ZKR_UNSPECIFIED;
            HashDBClientFactory::freeHashDBClient(pHashDB);
            return;
        }
        //zklog.info("fromPublicKey=" + fromPublicKey.get_str(16));

        // Create from and to accounts
        Account fromAccount(fr, poseidon, *pHashDB);
        result = fromAccount.Init(ctxc.batch.tx[ctxc.tx].fromPublicKey);
        if (result != ZKR_SUCCESS)
        {
            zklog.error("main_exec_c() failed calling fromAccount.Init()");
            proverRequest.result = result;
            HashDBClientFactory::freeHashDBClient(pHashDB);
            return;
        }
        Account toAccount(fr, poseidon, *pHashDB);
        result = toAccount.Init(ctxc.batch.tx[ctxc.tx].to);
        if (result != ZKR_SUCCESS)
        {
            zklog.error("main_exec_c() failed calling toAccount.Init()");
            proverRequest.result = result;
            HashDBClientFactory::freeHashDBClient(pHashDB);
            return;
        }

        /*******************************/
        /* from.nonce = from.nonce + 1 */
        /*******************************/

        // Get nonce of from account
#ifdef LOG_TIME_STATISTICS_MAIN_EXECUTOR
        gettimeofday(&t, NULL);
#endif
        uint64_t fromNonce;
        result = fromAccount.GetNonce(ctxc.root, fromNonce);
        if (result != ZKR_SUCCESS)
        {
            zklog.error("main_exec_c() failed calling toAccount.GetNonce()");
            proverRequest.result = result;
            HashDBClientFactory::freeHashDBClient(pHashDB);
            return;
        }
#ifdef LOG_TIME_STATISTICS_MAIN_EXECUTOR
        mainMetrics.add("SMT get", TimeDiff(t));
#endif

        // Check from account nonce against the one provided by the tx batch L2 data
        if (fromNonce != ctxc.batch.tx[ctxc.tx].nonce)
        {
            zklog.error("main_exec_c() found fromNonce=" + to_string(fromNonce) + " different from batch L2 Datan nonce=" + to_string(ctxc.batch.tx[ctxc.tx].nonce));
            proverRequest.result = ZKR_UNSPECIFIED;
            HashDBClientFactory::freeHashDBClient(pHashDB);
            return;
        }

        // Increment from nonce
        fromNonce++;

        // Set new from nonce
#ifdef LOG_TIME_STATISTICS_MAIN_EXECUTOR
        gettimeofday(&t, NULL);
#endif
        result = fromAccount.SetNonce(ctxc.root, fromNonce);
        if (result != ZKR_SUCCESS)
        {
            zklog.error("main_exec_c() failed calling toAccount.SetNonce()");
            proverRequest.result = result;
            HashDBClientFactory::freeHashDBClient(pHashDB);
            return;
        }
#ifdef LOG_TIME_STATISTICS_MAIN_EXECUTOR
        mainMetrics.add("SMT set", TimeDiff(t));
#endif

        // Get balance of from account
#ifdef LOG_TIME_STATISTICS_MAIN_EXECUTOR
        gettimeofday(&t, NULL);
#endif
        mpz_class fromBalance;
        result = fromAccount.GetBalance(ctxc.root, fromBalance);
        if (result != ZKR_SUCCESS)
        {
            zklog.error("main_exec_c() failed calling fromAccount.GetBalance()");
            proverRequest.result = result;
            HashDBClientFactory::freeHashDBClient(pHashDB);
            return;
        }
#ifdef LOG_TIME_STATISTICS_MAIN_EXECUTOR
        mainMetrics.add("SMT get", TimeDiff(t));
#endif

        // Calculate gas
        ctxc.batch.tx[ctxc.tx].gas = 21000; // Transfer with no data, no CALLDATA cost, no deployment cost

        // Check that gas is not higher than gas limit
        if (ctxc.batch.tx[ctxc.tx].gas > ctxc.batch.tx[ctxc.tx].gasLimit)
        {
            zklog.error("main_exec_c() failed gas=" + ctxc.batch.tx[ctxc.tx].gas.get_str(10) + " < gasLimit=" + to_string(ctxc.batch.tx[ctxc.tx].gasLimit));
            proverRequest.result = ZKR_UNSPECIFIED; // TODO: Review list of errors
            HashDBClientFactory::freeHashDBClient(pHashDB);
            return;
        }

        // Calculate effective gas price: txGasPrice = Floor((gasPrice * (effectivePercentage + 1)) / 256)
        if (ctxc.batch.tx[ctxc.tx].gasPercentage != 255)
        {
            uint64_t txGasPercentage = (uint64_t)ctxc.batch.tx[ctxc.tx].gasPercentage;
            ctxc.batch.tx[ctxc.tx].effectiveGasPrice = ctxc.batch.tx[ctxc.tx].gasPrice * (txGasPercentage + 1) / 256;
        }
        else
        {
            ctxc.batch.tx[ctxc.tx].effectiveGasPrice = ctxc.batch.tx[ctxc.tx].gasPrice;
        }

        // Calculate fee
        ctxc.batch.tx[ctxc.tx].fee = ctxc.batch.tx[ctxc.tx].gas * ctxc.batch.tx[ctxc.tx].effectiveGasPrice;

        // Check that from account has enough balance to complete the transfer
        mpz_class fromAmount = ctxc.batch.tx[ctxc.tx].value + ctxc.batch.tx[ctxc.tx].fee;
        if (fromBalance < fromAmount)
        {
            zklog.error("main_exec_c() failed fromBalance=" + fromBalance.get_str(10) + " < fromAmount=" + fromAmount.get_str(10));
            proverRequest.result = ZKR_UNSPECIFIED;
            HashDBClientFactory::freeHashDBClient(pHashDB);
            return;
        }

        // Update from account balance = balance - value - fee (gas*gasPrice)
#ifdef LOG_TIME_STATISTICS_MAIN_EXECUTOR
        gettimeofday(&t, NULL);
#endif
        fromBalance -= fromAmount;
        result = fromAccount.SetBalance(ctxc.root, fromBalance);
        if (result != ZKR_SUCCESS)
        {
            zklog.error("main_exec_c() failed calling fromAccount.SetBalance()");
            proverRequest.result = result;
            HashDBClientFactory::freeHashDBClient(pHashDB);
            return;
        }
#ifdef LOG_TIME_STATISTICS_MAIN_EXECUTOR
        mainMetrics.add("SMT set", TimeDiff(t));
#endif

        /***********************************/
        /* to.balance = to.balance + value */
        /***********************************/

        // Get balance of to account
#ifdef LOG_TIME_STATISTICS_MAIN_EXECUTOR
        gettimeofday(&t, NULL);
#endif
        mpz_class toBalance;
        result = toAccount.GetBalance(ctxc.root, toBalance);
        if (result != ZKR_SUCCESS)
        {
            zklog.error("main_exec_c() failed calling toAccount.GetBalance()");
            proverRequest.result = result;
            HashDBClientFactory::freeHashDBClient(pHashDB);
            return;
        }
#ifdef LOG_TIME_STATISTICS_MAIN_EXECUTOR
        mainMetrics.add("SMT get", TimeDiff(t));
#endif

        // Update to account balance = balance + value
        toBalance += ctxc.batch.tx[ctxc.tx].value;

        // Set account balance
#ifdef LOG_TIME_STATISTICS_MAIN_EXECUTOR
        gettimeofday(&t, NULL);
#endif
        result = toAccount.SetBalance(ctxc.root, toBalance);
        if (result != ZKR_SUCCESS)
        {
            zklog.error("main_exec_c() failed calling toAccount.SetBalance()");
            proverRequest.result = result;
            HashDBClientFactory::freeHashDBClient(pHashDB);
            return;
        }
#ifdef LOG_TIME_STATISTICS_MAIN_EXECUTOR
        mainMetrics.add("SMT set", TimeDiff(t));
#endif

        /***********************************************/
        /* sequencer.balance = sequencer.balance + fee */
        /***********************************************/

        // TODO: if sequencer and from are the same, read and write only once

        // Get balance of sequencer account
#ifdef LOG_TIME_STATISTICS_MAIN_EXECUTOR
        gettimeofday(&t, NULL);
#endif
        mpz_class sequencerBalance;
        result = sequencerAccount.GetBalance(ctxc.root, sequencerBalance);
        if (result != ZKR_SUCCESS)
        {
            zklog.error("main_exec_c() failed calling sequencerAccount.GetBalance()");
            proverRequest.result = result;
            HashDBClientFactory::freeHashDBClient(pHashDB);
            return;
        }
#ifdef LOG_TIME_STATISTICS_MAIN_EXECUTOR
        mainMetrics.add("SMT get", TimeDiff(t));
#endif

        // sequencer.balance += fee
        sequencerBalance += ctxc.batch.tx[ctxc.tx].fee;

        // Update sequencer account balance = balance + fee
#ifdef LOG_TIME_STATISTICS_MAIN_EXECUTOR
        gettimeofday(&t, NULL);
#endif
        result = sequencerAccount.SetBalance(ctxc.root, sequencerBalance);
        if (result != ZKR_SUCCESS)
        {
            zklog.error("main_exec_c() failed calling sequencerAccount.SetBalance()");
            proverRequest.result = result;
            HashDBClientFactory::freeHashDBClient(pHashDB);
            return;
        }
#ifdef LOG_TIME_STATISTICS_MAIN_EXECUTOR
        mainMetrics.add("SMT set", TimeDiff(t));
#endif

        // Increase TX count
        ctxc.globalVars.txCount++;

        // TODO: If we call GetTxCount, check range

        // Set new TX count in system account
#ifdef LOG_TIME_STATISTICS_MAIN_EXECUTOR
        gettimeofday(&t, NULL);
#endif
        result = systemAccount.SetTxCount(ctxc.root, ctxc.globalVars.txCount);
        if (result != ZKR_SUCCESS)
        {
            zklog.error("main_exec_c() failed calling systemAccount.SetTxCount()");
            proverRequest.result = result;
            HashDBClientFactory::freeHashDBClient(pHashDB);
            return;
        }
#ifdef LOG_TIME_STATISTICS_MAIN_EXECUTOR
        mainMetrics.add("SMT set", TimeDiff(t));
#endif

        // Set new state root in system account
#ifdef LOG_TIME_STATISTICS_MAIN_EXECUTOR
        gettimeofday(&t, NULL);
#endif
        mpz_class auxScalar;
        fea2scalar(fr, auxScalar, ctxc.root);
        result = systemAccount.SetStateRoot(ctxc.root, ctxc.globalVars.txCount, auxScalar);
        if (result != ZKR_SUCCESS)
        {
            zklog.error("main_exec_c() failed calling systemAccount.SetStateRoot()");
            proverRequest.result = result;
            HashDBClientFactory::freeHashDBClient(pHashDB);
            return;
        }
#ifdef LOG_TIME_STATISTICS_MAIN_EXECUTOR
        mainMetrics.add("SMT set", TimeDiff(t));
#endif

#ifdef LOG_TIME_STATISTICS_MAIN_EXECUTOR
        gettimeofday(&t, NULL);
#endif
        result = ((fork_5::FullTracer *)proverRequest.pFullTracer)->onFinishTx(ctxc);
        if (result != ZKR_SUCCESS)
        {
            zklog.error("main_exec_c() failed calling onFinishTx()");
            proverRequest.result = result;
            HashDBClientFactory::freeHashDBClient(pHashDB);
            return;
        }
#ifdef LOG_TIME_STATISTICS_MAIN_EXECUTOR
        mainMetrics.add("FullTracer::onFinishTx", TimeDiff(t));
#endif

        //zklog.info("Processed tx=" + to_string(tx) + " newStateRoot=" + fea2string(fr, ctxc.root));
    }


    zklog.info("new root=" + fea2string(fr, ctxc.root));

#ifdef LOG_TIME_STATISTICS_MAIN_EXECUTOR
    gettimeofday(&t, NULL);
#endif
    result = ((fork_5::FullTracer *)proverRequest.pFullTracer)->onFinishBatch(ctxc);
    if (result != ZKR_SUCCESS)
    {
        zklog.error("main_exec_c() failed calling onFinishBatch()");
        proverRequest.result = result;
        HashDBClientFactory::freeHashDBClient(pHashDB);
        return;
    }
#ifdef LOG_TIME_STATISTICS_MAIN_EXECUTOR
    mainMetrics.add("FullTracer::onFinishBatch", TimeDiff(t));
#endif

#ifdef LOG_TIME_STATISTICS_MAIN_EXECUTOR
    gettimeofday(&t, NULL);
#endif
    result = pHashDB->flush(proverRequest.flushId, proverRequest.lastSentFlushId);
    if (result != ZKR_SUCCESS)
    {
        proverRequest.result = result;
        zklog.error("Failed calling pHashDB->flush() result=" + zkresult2string(result));
        HashDBClientFactory::freeHashDBClient(pHashDB);
        return;
    }
#ifdef LOG_TIME_STATISTICS_MAIN_EXECUTOR
    mainMetrics.add("HashDB::flush", TimeDiff(t));
#endif

    HashDBClientFactory::freeHashDBClient(pHashDB);
    proverRequest.result = ZKR_SUCCESS;

#ifdef LOG_TIME_STATISTICS_MAIN_EXECUTOR
    if (config.executorTimeStatistics)
    {
        mainMetrics.print("Main C Executor calls");
    }
#endif
    TimerStopAndLog(MAIN_EXEC_C);
}

}<|MERGE_RESOLUTION|>--- conflicted
+++ resolved
@@ -203,13 +203,8 @@
 #ifdef LOG_TIME_STATISTICS_MAIN_EXECUTOR
     gettimeofday(&t, NULL);
 #endif
-<<<<<<< HEAD
-#pragma omp parallel for num_threads(16) //TODO: Make this configurable
-    for (uint64_t tx=0; tx<batchData.tx.size(); tx++)
-=======
-#pragma omp parallel for
+#pragma omp parallel for  num_threads(16) //TODO: Make this configurable
     for (uint64_t tx=0; tx<ctxc.batch.tx.size(); tx++)
->>>>>>> f154ef14
     {
         // Calculate tx hash
         string signHash = ctxc.batch.tx[tx].signHash();
