#include <fstream>
#include <iomanip>
#include "prover.hpp"
#include "utils.hpp"
#include "mem.hpp"
#include "batchmachine_executor.hpp"
#include "proof2zkin.hpp"
#include "verifier_cpp/main.hpp"
#include "rapidsnark/rapidsnark_prover.hpp"

using namespace std;

void Prover::prove (const Input &input, Proof &proof)
{
    /************/
    /* Executor */
    /************/
    
    // Load committed polynomials into memory, mapped to a newly created output file, filled by executor
    Pols cmPols;
    cmPols.load(pil.cmPols);
    cmPols.mapToOutputFile(cmPolsOutputFile);

    // Execute the program
    TimerStart(EXECUTOR_EXECUTE);
    executor.execute(input, cmPols);
    TimerStopAndLog(EXECUTOR_EXECUTE);

    /***********************/
    /* STARK Batch Machine */
    /***********************/

    TimerStart(MEM_ALLOC);
    Mem mem;
    MemAlloc(mem, script);
    TimerStopAndLog(MEM_ALLOC);

    TimerStart(MEM_COPY_POLS);
    MemCopyPols(fr, mem, cmPols, constPols, constTreePolsInputFile);
    TimerStopAndLog(MEM_COPY_POLS);

    TimerStart(BM_EXECUTOR);
<<<<<<< HEAD
    json proof;
    BatchMachineExecutor bme(fr, script);
    bme.execute(mem, proof);
=======
    json starkProof;
    BatchMachineExecutor bme(fr, script);
    bme.execute(mem, starkProof);
>>>>>>> b294ac57
    TimerStopAndLog(BM_EXECUTOR);

#ifdef PROVER_SAVE_STARK_PROOF_TO_DISK
    TimerStart(SAVE_STARK_PROOF);
    ofstream ofstark(starkFile);
    ofstark << setw(4) << starkProof << endl;
    ofstark.close();
    TimerStopAndLog(SAVE_STARK_PROOF);
#endif

    /****************/
    /* Proof 2 zkIn */
    /****************/

    TimerStart(PROOF2ZKIN);
    json zkin;
    proof2zkin(starkProof, zkin);
    TimerStopAndLog(PROOF2ZKIN);

#ifdef PROVER_SAVE_ZKIN_PROOF_TO_DISK
    TimerStart(SAVE_ZKIN_PROOF);
    string zkinFile = starkFile + ".zkin.json";
    ofstream ofzkin(zkinFile);
    ofzkin << setw(4) << zkin << endl;
    ofzkin.close();
    TimerStopAndLog(SAVE_ZKIN_PROOF);
#endif

    /************/
    /* Verifier */
    /************/
    TimerStart(CIRCOM_LOAD_CIRCUIT);    
    Circom_Circuit *circuit = loadCircuit(verifierFile);
    TimerStopAndLog(CIRCOM_LOAD_CIRCUIT);
 
    TimerStart(CIRCOM_LOAD_JSON);
    Circom_CalcWit *ctx = new Circom_CalcWit(circuit);
    loadJson(ctx, /*zkinFile*/ "../testvectors/zkin.json"); // TODO: Delete when the generated json object is available
    //loadJsonImpl(ctx, zkin); // TODO: Uncomment when the generated json object is available
    if (ctx->getRemaingInputsToBeSet()!=0)
    {
        cerr << "Error: Not all inputs have been set. Only " << get_main_input_signal_no()-ctx->getRemaingInputsToBeSet() << " out of " << get_main_input_signal_no() << endl;
        exit(-1);
    }
    TimerStopAndLog(CIRCOM_LOAD_JSON);

    TimerStart(CIRCOM_WRITE_BIN_WITNESS);
    writeBinWitness(ctx, witnessFile); // No need to write the file to disk, 12-13M fe, in binary, in wtns format
    TimerStopAndLog(CIRCOM_WRITE_BIN_WITNESS);

#ifdef PROVER_USE_PROOF_GOOD_JSON
    // Load and parse a good proof JSON file, just for development and testing purposes
    string goodProofFile = "../testvectors/proof.good.json";
    std::ifstream goodProofStream(goodProofFile);
    if (!goodProofStream.good())
    {
        cerr << "Error: failed loading a good proof JSON file " << goodProofFile << endl;
        exit(-1);
    }
    json jsonProof;
    goodProofStream >> jsonProof;
    goodProofStream.close();
#else
    // Generate Groth16 via rapid SNARK
    TimerStart(RAPID_SNARK);
    json jsonProof;
    json jsonPublic;
    // TODO: Logger traces are not coming out in CONSOLE mode
    rapidsnark_prover(starkVerifierFile, witnessFile, jsonProof, jsonPublic);
    TimerStopAndLog(RAPID_SNARK);
#endif

#ifdef PROVER_SAVE_PROOF_TO_DISK
    ofstream ofproof(proofFile);
    ofproof << setw(4) << jsonProof << endl;
    ofproof.close();
#endif

    // Populate Proof with the correct data
    PublicInputsExtended publicInputsExtended;
    publicInputsExtended.publicInputs = input.publicInputs;
    //publicInputsExtended.inputHash = ?; // TODO: How do we calculate this inputHash?
    proof.load(jsonProof, publicInputsExtended);

    /***********/
    /* Cleanup */
    /***********/

    TimerStart(MEM_UNCOPY_POLS);
    MemUncopyPols(fr, mem, cmPols, constPols, constTreePolsInputFile);
    TimerStopAndLog(MEM_UNCOPY_POLS);

    MemFree(mem);
    cmPols.unmap();

    cout << "Prover::prove() done" << endl;
}<|MERGE_RESOLUTION|>--- conflicted
+++ resolved
@@ -40,15 +40,10 @@
     TimerStopAndLog(MEM_COPY_POLS);
 
     TimerStart(BM_EXECUTOR);
-<<<<<<< HEAD
-    json proof;
-    BatchMachineExecutor bme(fr, script);
-    bme.execute(mem, proof);
-=======
     json starkProof;
     BatchMachineExecutor bme(fr, script);
     bme.execute(mem, starkProof);
->>>>>>> b294ac57
+
     TimerStopAndLog(BM_EXECUTOR);
 
 #ifdef PROVER_SAVE_STARK_PROOF_TO_DISK
