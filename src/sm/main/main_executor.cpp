#include <iostream>
#include <vector>
#include <string>
#include <nlohmann/json.hpp>
#include <fstream>
#include <iomanip>
#include <sstream>
#include <stdio.h>
#include <sys/types.h>
#include <sys/stat.h>
#include <gmpxx.h>
#include "config.hpp"
#include "main_executor.hpp"
#include "rom_line.hpp"
#include "rom_command.hpp"
#include "rom.hpp"
#include "context.hpp"
#include "input.hpp"
#include "scalar.hpp"
#include "utils.hpp"
#include "eval_command.hpp"
#include "smt.hpp"
#include "ecrecover/ecrecover.hpp"
#include "goldilocks/goldilocks_base_field.hpp"
#include "ffiasm/fec.hpp"
#include "ffiasm/fnec.hpp"
#include "poseidon_linear.hpp"
#include "timer.hpp"
#include "eth_opcodes.hpp"
#include "opcode_address.hpp"

using namespace std;
using json = nlohmann::json;

#define MEM_OFFSET 0x30000
#define STACK_OFFSET 0x20000
#define CODE_OFFSET 0x10000
#define CTX_OFFSET 0x40000

MainExecutor::MainExecutor (Goldilocks &fr, Poseidon_goldilocks &poseidon, const Config &config) :
    fr(fr),
    N(MainCommitPols::degree()),
    poseidon(poseidon),
    //rom(rom),
    smt(fr),
    config(config)
{
    /* Load and parse ROM JSON file */

    TimerStart(ROM_LOAD);

    // Check rom file name
    if (config.romFile.size()==0)
    {
        cerr << "Error: ROM file name is empty" << endl;
        exit(-1);
    }

    // Load file contents into a json instance
    json romJson;
    file2json(config.romFile, romJson);

    // Load program array in Rom instance
    if (!romJson.contains("program") ||
        !romJson["program"].is_array() )
    {
        cerr << "Error: ROM file does not contain a program array at root level" << endl;
        exit(-1);
    }
    //Rom romData;
    rom.load(fr, romJson["program"]);

    // Initialize the Ethereum opcode list: opcode=array position, operation=position content
    ethOpcodeInit();

    // Use the rom labels object to map every opcode to a ROM address
    if (!romJson.contains("labels") ||
        !romJson["labels"].is_object() )
    {
        cerr << "Error: ROM file does not contain a labels object at root level" << endl;
        exit(-1);
    }
    opcodeAddressInit(romJson["labels"]);

    TimerStopAndLog(ROM_LOAD);
};

void MainExecutor::execute (ProverRequest &proverRequest, MainCommitPols &pols, MainExecRequired &required)
{
    TimerStart(EXECUTE_INITIALIZATION);
    
#ifdef LOG_TIME
    uint64_t poseidonTime=0, poseidonTimes=0;
    uint64_t smtTime=0, smtTimes=0;
    uint64_t ecRecoverTime=0, ecRecoverTimes=0;
    uint64_t keccakTime=0, keccakTimes=0;
#endif

    bool &bFastMode(proverRequest.bFastMode);
    bool &bProcessBatch(proverRequest.bProcessBatch);

    RawFec fec; // TODO: Should fec be a singleton?
    RawFnec fnec; // TODO: Should fnec be a singleton?

    // Create context and store a finite field reference in it
    Context ctx(fr, fec, fnec, pols, rom, proverRequest);

    /* Sets first evaluation of all polynomials to zero */
    //initState(ctx);

#ifdef LOG_STEPS_TO_FILE
    remove("c.txt");
#endif

#ifdef USE_LOCAL_STORAGE
    /* Copy input storage content into context storage */
    map< Goldilocks::Element, mpz_class, CompareFe>::iterator itsto;
    for (itsto=input.sto.begin(); itsto!=input.sto.end(); itsto++)
    {
        fe = itsto->first;
        ctx.sto[fe] = itsto->second;
    }
#endif

    if (proverRequest.input.db.size() > 0)
    {
        /* Copy input database content into context database */
        map< string, vector<Goldilocks::Element> >::const_iterator it;
        for (it=proverRequest.input.db.begin(); it!=proverRequest.input.db.end(); it++)
        {
<<<<<<< HEAD
            ctx.db.write(it->first, it->second, false);
=======
            ctx.proverRequest.db.create(it->first, it->second);
>>>>>>> e3ecf1fb
        }
    }

    // opN are local, uncommitted polynomials
    Goldilocks::Element op0, op1, op2, op3, op4, op5, op6, op7;

    uint64_t zkPC = 0; // Zero-knowledge program counter
    uint64_t step = 0; // Step, number of polynomial evaluation
    uint64_t i; // Step, as it is used internally, set to 0 in fast mode to reuse the same evaluation all the time
    uint64_t nexti; // Next step, as it is used internally, set to 0 in fast mode to reuse the same evaluation all the time
    ctx.N = N;
    ctx.pStep = &i; // ctx.pStep is used inside evaluateCommand() to find the current value of the registers, e.g. pols(A0)[ctx.step]
    ctx.pZKPC = &zkPC;

    TimerStopAndLog(EXECUTE_INITIALIZATION);

    TimerStart(EXECUTE_LOOP);

    for (step=0; step<N; step++)
    {
        if (bFastMode)
        {
            i = 0;
            nexti = 0;
            pols.FREE0[i] = fr.zero();
            pols.FREE1[i] = fr.zero();
            pols.FREE2[i] = fr.zero();
            pols.FREE3[i] = fr.zero();
            pols.FREE4[i] = fr.zero();
            pols.FREE5[i] = fr.zero();
            pols.FREE6[i] = fr.zero();
            pols.FREE7[i] = fr.zero();
        }
        else
        {
            i = step;
            // Calculate nexti to write the next evaluation register values according to setX
            // The registers of the evaluation 0 will be overwritten with the values from the last evaluation, closing the evaluation circle
            nexti = (i+1)%N;
        }
        zkPC = fr.toU64(pols.zkPC[i]); // This is the read line of ZK code

        uint64_t incHashPos = 0;
        uint64_t incCounter = 0;

#ifdef LOG_STEPS
        cout << "--> Starting step=" << step << " zkPC=" << zkPC << " zkasm=" << rom.line[zkPC].lineStr << endl;
#endif
#ifdef LOG_STEPS_TO_FILE
        {
        std::ofstream outfile;
        outfile.open("c.txt", std::ios_base::app); // append instead of overwrite
        outfile << "--> Starting step=" << step << " zkPC=" << zkPC << " zkasm=" << rom.line[zkPC].lineStr << endl;
        outfile.close();
        }
#endif

#ifdef LOG_FILENAME
        // Store fileName and line
        ctx.fileName = rom.line[zkPC].fileName;
        ctx.line = rom.line[zkPC].line;
#endif

        // Evaluate the list cmdBefore commands, and any children command, recursively
        for (uint64_t j=0; j<rom.line[zkPC].cmdBefore.size(); j++)
        {
            CommandResult cr;
            evalCommand(ctx, *rom.line[zkPC].cmdBefore[j], cr);
        }

        // Initialize the local registers to zero
        op0 = fr.zero();
        op1 = fr.zero();
        op2 = fr.zero();
        op3 = fr.zero();
        op4 = fr.zero();
        op5 = fr.zero();
        op6 = fr.zero();
        op7 = fr.zero();

        /*************/
        /* SELECTORS */
        /*************/

        // inX adds the corresponding register values to the op local register set, multiplied by inX
        // In case several inXs are set to !=0, those values will be added together to opN
        // e.g. op0 = inX*X0 + inY*Y0 + inZ*Z0 +...

        // If inA, op = op + inA*A
        if (!fr.isZero(rom.line[zkPC].inA))
        {
            op0 = fr.add(op0, fr.mul(rom.line[zkPC].inA, pols.A0[i]));
            op1 = fr.add(op1, fr.mul(rom.line[zkPC].inA, pols.A1[i]));
            op2 = fr.add(op2, fr.mul(rom.line[zkPC].inA, pols.A2[i]));
            op3 = fr.add(op3, fr.mul(rom.line[zkPC].inA, pols.A3[i]));
            op4 = fr.add(op4, fr.mul(rom.line[zkPC].inA, pols.A4[i]));
            op5 = fr.add(op5, fr.mul(rom.line[zkPC].inA, pols.A5[i]));
            op6 = fr.add(op6, fr.mul(rom.line[zkPC].inA, pols.A6[i]));
            op7 = fr.add(op7, fr.mul(rom.line[zkPC].inA, pols.A7[i]));

            pols.inA[i] = rom.line[zkPC].inA;

#ifdef LOG_INX
            cout << "inA op=" << fr.toString(op3, 16) << ":" << fr.toString(op2, 16) << ":" << fr.toString(op1, 16) << ":" << fr.toString(op0, 16) << endl;
#endif
        }

        // If inB, op = op + inB*B
        if (!fr.isZero(rom.line[zkPC].inB))
        {
            op0 = fr.add(op0, fr.mul(rom.line[zkPC].inB, pols.B0[i]));
            op1 = fr.add(op1, fr.mul(rom.line[zkPC].inB, pols.B1[i]));
            op2 = fr.add(op2, fr.mul(rom.line[zkPC].inB, pols.B2[i]));
            op3 = fr.add(op3, fr.mul(rom.line[zkPC].inB, pols.B3[i]));
            op4 = fr.add(op4, fr.mul(rom.line[zkPC].inB, pols.B4[i]));
            op5 = fr.add(op5, fr.mul(rom.line[zkPC].inB, pols.B5[i]));
            op6 = fr.add(op6, fr.mul(rom.line[zkPC].inB, pols.B6[i]));
            op7 = fr.add(op7, fr.mul(rom.line[zkPC].inB, pols.B7[i]));

            pols.inB[i] = rom.line[zkPC].inB;
            
#ifdef LOG_INX
            cout << "inB op=" << fr.toString(op3, 16) << ":" << fr.toString(op2, 16) << ":" << fr.toString(op1, 16) << ":" << fr.toString(op0, 16) << endl;
#endif
        }

        // If inA, op = op + inA*A
        if (!fr.isZero(rom.line[zkPC].inC))
        {
            op0 = fr.add(op0, fr.mul(rom.line[zkPC].inC, pols.C0[i]));
            op1 = fr.add(op1, fr.mul(rom.line[zkPC].inC, pols.C1[i]));
            op2 = fr.add(op2, fr.mul(rom.line[zkPC].inC, pols.C2[i]));
            op3 = fr.add(op3, fr.mul(rom.line[zkPC].inC, pols.C3[i]));
            op4 = fr.add(op4, fr.mul(rom.line[zkPC].inC, pols.C4[i]));
            op5 = fr.add(op5, fr.mul(rom.line[zkPC].inC, pols.C5[i]));
            op6 = fr.add(op6, fr.mul(rom.line[zkPC].inC, pols.C6[i]));
            op7 = fr.add(op7, fr.mul(rom.line[zkPC].inC, pols.C7[i]));

            pols.inC[i] = rom.line[zkPC].inC;
            
#ifdef LOG_INX
            cout << "inC op=" << fr.toString(op3, 16) << ":" << fr.toString(op2, 16) << ":" << fr.toString(op1, 16) << ":" << fr.toString(op0, 16) << endl;
#endif
        }

        // If inD, op = op + inD*D
        if (!fr.isZero(rom.line[zkPC].inD))
        {
            op0 = fr.add(op0, fr.mul(rom.line[zkPC].inD, pols.D0[i]));
            op1 = fr.add(op1, fr.mul(rom.line[zkPC].inD, pols.D1[i]));
            op2 = fr.add(op2, fr.mul(rom.line[zkPC].inD, pols.D2[i]));
            op3 = fr.add(op3, fr.mul(rom.line[zkPC].inD, pols.D3[i]));
            op4 = fr.add(op4, fr.mul(rom.line[zkPC].inD, pols.D4[i]));
            op5 = fr.add(op5, fr.mul(rom.line[zkPC].inD, pols.D5[i]));
            op6 = fr.add(op6, fr.mul(rom.line[zkPC].inD, pols.D6[i]));
            op7 = fr.add(op7, fr.mul(rom.line[zkPC].inD, pols.D7[i]));

            pols.inD[i] = rom.line[zkPC].inD;
            
#ifdef LOG_INX
            cout << "inD op=" << fr.toString(op3, 16) << ":" << fr.toString(op2, 16) << ":" << fr.toString(op1, 16) << ":" << fr.toString(op0, 16) << endl;
#endif
        }

        // If inE, op = op + inE*E
        if (!fr.isZero(rom.line[zkPC].inE))
        {
            op0 = fr.add(op0, fr.mul(rom.line[zkPC].inE, pols.E0[i]));
            op1 = fr.add(op1, fr.mul(rom.line[zkPC].inE, pols.E1[i]));
            op2 = fr.add(op2, fr.mul(rom.line[zkPC].inE, pols.E2[i]));
            op3 = fr.add(op3, fr.mul(rom.line[zkPC].inE, pols.E3[i]));
            op4 = fr.add(op4, fr.mul(rom.line[zkPC].inE, pols.E4[i]));
            op5 = fr.add(op5, fr.mul(rom.line[zkPC].inE, pols.E5[i]));
            op6 = fr.add(op6, fr.mul(rom.line[zkPC].inE, pols.E6[i]));
            op7 = fr.add(op7, fr.mul(rom.line[zkPC].inE, pols.E7[i]));

            pols.inE[i] = rom.line[zkPC].inE;
            
#ifdef LOG_INX
            cout << "inE op=" << fr.toString(op3, 16) << ":" << fr.toString(op2, 16) << ":" << fr.toString(op1, 16) << ":" << fr.toString(op0, 16) << endl;
#endif
        }

        // If inSR, op = op + inSR*SR
        if (!fr.isZero(rom.line[zkPC].inSR))
        {
            op0 = fr.add(op0, fr.mul(rom.line[zkPC].inSR, pols.SR0[i]));
            op1 = fr.add(op1, fr.mul(rom.line[zkPC].inSR, pols.SR1[i]));
            op2 = fr.add(op2, fr.mul(rom.line[zkPC].inSR, pols.SR2[i]));
            op3 = fr.add(op3, fr.mul(rom.line[zkPC].inSR, pols.SR3[i]));
            op4 = fr.add(op4, fr.mul(rom.line[zkPC].inSR, pols.SR4[i]));
            op5 = fr.add(op5, fr.mul(rom.line[zkPC].inSR, pols.SR5[i]));
            op6 = fr.add(op6, fr.mul(rom.line[zkPC].inSR, pols.SR6[i]));
            op7 = fr.add(op7, fr.mul(rom.line[zkPC].inSR, pols.SR7[i]));

            pols.inSR[i] = rom.line[zkPC].inSR;
            
#ifdef LOG_INX
            cout << "inSR op=" << fr.toString(op3, 16) << ":" << fr.toString(op2, 16) << ":" << fr.toString(op1, 16) << ":" << fr.toString(op0, 16) << endl;
#endif
        }

        // If inCTX, op = op + inCTX*CTX
        if (!fr.isZero(rom.line[zkPC].inCTX))
        {
            op0 = fr.add(op0, fr.mul(rom.line[zkPC].inCTX, pols.CTX[i]));
            pols.inCTX[i] = rom.line[zkPC].inCTX;
#ifdef LOG_INX
            cout << "inCTX op=" << fr.toString(op3, 16) << ":" << fr.toString(op2, 16) << ":" << fr.toString(op1, 16) << ":" << fr.toString(op0, 16) << endl;
#endif
        }

        // If inSP, op = op + inSP*SP
        if (!fr.isZero(rom.line[zkPC].inSP))
        {
            op0 = fr.add(op0, fr.mul(rom.line[zkPC].inSP, pols.SP[i]));
            pols.inSP[i] = rom.line[zkPC].inSP;
#ifdef LOG_INX
            cout << "inSP op=" << fr.toString(op3, 16) << ":" << fr.toString(op2, 16) << ":" << fr.toString(op1, 16) << ":" << fr.toString(op0, 16) << endl;
#endif
        }

        // If inPC, op = op + inPC*PC
        if (!fr.isZero(rom.line[zkPC].inPC))
        {
            op0 = fr.add(op0, fr.mul(rom.line[zkPC].inPC, pols.PC[i]));
            pols.inPC[i] = rom.line[zkPC].inPC;
#ifdef LOG_INX
            cout << "inPC op=" << fr.toString(op3, 16) << ":" << fr.toString(op2, 16) << ":" << fr.toString(op1, 16) << ":" << fr.toString(op0, 16) << endl;
#endif
        }

        // If inGAS, op = op + inGAS*GAS
        if (!fr.isZero(rom.line[zkPC].inGAS))
        {
            op0 = fr.add(op0, fr.mul(rom.line[zkPC].inGAS, pols.GAS[i]));
            pols.inGAS[i] = rom.line[zkPC].inGAS;
#ifdef LOG_INX
            cout << "inGAS op=" << fr.toString(op3, 16) << ":" << fr.toString(op2, 16) << ":" << fr.toString(op1, 16) << ":" << fr.toString(op0, 16) << endl;
#endif
        }

        // If inMAXMEM, op = op + inMAXMEM*MAXMEM
        if (!fr.isZero(rom.line[zkPC].inMAXMEM))
        {
            op0 = fr.add(op0, fr.mul(rom.line[zkPC].inMAXMEM, pols.MAXMEM[i]));
            pols.inMAXMEM[i] = rom.line[zkPC].inMAXMEM;
#ifdef LOG_INX
            cout << "inMAXMEM op=" << fr.toString(op3, 16) << ":" << fr.toString(op2, 16) << ":" << fr.toString(op1, 16) << ":" << fr.toString(op0, 16) << endl;
#endif
        }

        // If inSTEP, op = op + inSTEP*STEP
        if (!fr.isZero(rom.line[zkPC].inSTEP))
        {
            op0 = fr.add(op0, fr.mul( rom.line[zkPC].inSTEP, fr.fromU64(step) ));
            pols.inSTEP[i] = rom.line[zkPC].inSTEP;
#ifdef LOG_INX
            cout << "inSTEP op=" << fr.toString(op3, 16) << ":" << fr.toString(op2, 16) << ":" << fr.toString(op1, 16) << ":" << fr.toString(op0, 16) << endl;
#endif
        }

        // If inRR, op = op + inRR*RR
        if (!fr.isZero(rom.line[zkPC].inRR))
        {
            op0 = fr.add(op0, fr.mul(rom.line[zkPC].inRR, pols.RR[i]));
            pols.inRR[i] = rom.line[zkPC].inRR;
#ifdef LOG_INX
            cout << "inRR op=" << fr.toString(op3, 16) << ":" << fr.toString(op2, 16) << ":" << fr.toString(op1, 16) << ":" << fr.toString(op0, 16) << endl;
#endif
        }

        // If inHASHPOS, op = op + inHASHPOS*HASHPOS
        if (!fr.isZero(rom.line[zkPC].inHASHPOS))
        {
            op0 = fr.add(op0, fr.mul(rom.line[zkPC].inHASHPOS, pols.HASHPOS[i]));
            pols.inHASHPOS[i] = rom.line[zkPC].inHASHPOS;
#ifdef LOG_INX
            cout << "inHASHPOS op=" << fr.toString(op3, 16) << ":" << fr.toString(op2, 16) << ":" << fr.toString(op1, 16) << ":" << fr.toString(op0, 16) << endl;
#endif
        }

        // If inCntArith, op = op + inCntArith*cntArith
        if (!fr.isZero(rom.line[zkPC].inCntArith))
        {
            op0 = fr.add(op0, fr.mul(rom.line[zkPC].inCntArith, pols.cntArith[i]));
            pols.inCntArith[i] = rom.line[zkPC].inCntArith;
#ifdef LOG_INX
            cout << "inCntArith op=" << fr.toString(op3, 16) << ":" << fr.toString(op2, 16) << ":" << fr.toString(op1, 16) << ":" << fr.toString(op0, 16) << endl;
#endif
        }

        // If inCntBinary, op = op + inCntBinary*cntBinary
        if (!fr.isZero(rom.line[zkPC].inCntBinary))
        {
            op0 = fr.add(op0, fr.mul(rom.line[zkPC].inCntBinary, pols.cntBinary[i]));
            pols.inCntBinary[i] = rom.line[zkPC].inCntBinary;
#ifdef LOG_INX
            cout << "inCntBinary op=" << fr.toString(op3, 16) << ":" << fr.toString(op2, 16) << ":" << fr.toString(op1, 16) << ":" << fr.toString(op0, 16) << endl;
#endif
        }

        // If inCntMemAlign, op = op + inCntMemAlign*cntMemAlign
        if (!fr.isZero(rom.line[zkPC].inCntMemAlign))
        {
            op0 = fr.add(op0, fr.mul(rom.line[zkPC].inCntMemAlign, pols.cntMemAlign[i]));
            pols.inCntMemAlign[i] = rom.line[zkPC].inCntMemAlign;
#ifdef LOG_INX
            cout << "inCntMemAlign op=" << fr.toString(op3, 16) << ":" << fr.toString(op2, 16) << ":" << fr.toString(op1, 16) << ":" << fr.toString(op0, 16) << endl;
#endif
        }

        // If inCntKeccakF, op = op + inCntKeccakF*cntKeccakF
        if (!fr.isZero(rom.line[zkPC].inCntKeccakF))
        {
            op0 = fr.add(op0, fr.mul(rom.line[zkPC].inCntKeccakF, pols.cntKeccakF[i]));
            pols.inCntKeccakF[i] = rom.line[zkPC].inCntKeccakF;
#ifdef LOG_INX
            cout << "inCntKeccakF op=" << fr.toString(op3, 16) << ":" << fr.toString(op2, 16) << ":" << fr.toString(op1, 16) << ":" << fr.toString(op0, 16) << endl;
#endif
        }

        // If inCntPoseidonG, op = op + inCntPoseidonG*cntPoseidonG
        if (!fr.isZero(rom.line[zkPC].inCntPoseidonG))
        {
            op0 = fr.add(op0, fr.mul(rom.line[zkPC].inCntPoseidonG, pols.cntPoseidonG[i]));
            pols.inCntPoseidonG[i] = rom.line[zkPC].inCntPoseidonG;
#ifdef LOG_INX
            cout << "inCntPoseidonG op=" << fr.toString(op3, 16) << ":" << fr.toString(op2, 16) << ":" << fr.toString(op1, 16) << ":" << fr.toString(op0, 16) << endl;
#endif
        }

        // If inCntPaddingPG, op = op + inCntPaddingPG*cntPaddingPG
        if (!fr.isZero(rom.line[zkPC].inCntPaddingPG))
        {
            op0 = fr.add(op0, fr.mul(rom.line[zkPC].inCntPaddingPG, pols.cntPaddingPG[i]));
            pols.inCntPaddingPG[i] = rom.line[zkPC].inCntPaddingPG;
#ifdef LOG_INX
            cout << "inCntPaddingPG op=" << fr.toString(op3, 16) << ":" << fr.toString(op2, 16) << ":" << fr.toString(op1, 16) << ":" << fr.toString(op0, 16) << endl;
#endif
        }

        // If inCONST, op = op + CONST
        if (rom.line[zkPC].bConstLPresent)
        {
            scalar2fea(fr, rom.line[zkPC].CONSTL, op0, op1, op2, op3, op4, op5, op6, op7);
            pols.CONST0[i] = op0;
            pols.CONST1[i] = op1;
            pols.CONST2[i] = op2;
            pols.CONST3[i] = op3;
            pols.CONST4[i] = op4;
            pols.CONST5[i] = op5;
            pols.CONST6[i] = op6;
            pols.CONST7[i] = op7;
#ifdef LOG_INX
            cout << "CONSTL op=" << rom.line[zkPC].CONSTL.get_str(16) << endl;
#endif
        }
        else if (rom.line[zkPC].bConstPresent)
        {
            op0 = fr.add(op0, rom.line[zkPC].CONST);
            pols.CONST0[i] = rom.line[zkPC].CONST;
#ifdef LOG_INX
            cout << "CONST op=" << fr.toString(op3, 16) << ":" << fr.toString(op2, 16) << ":" << fr.toString(op1, 16) << ":" << fr.toString(op0, 16) << endl;
#endif
        }

        // Relative and absolute address auxiliary variables
        uint32_t addrRel = 0;
        uint64_t addr = 0;

        // If address is involved, load offset into addr
        if (rom.line[zkPC].mOp==1 || rom.line[zkPC].mWR==1 || rom.line[zkPC].hashK==1 || rom.line[zkPC].hashKLen==1 || rom.line[zkPC].hashKDigest==1 || rom.line[zkPC].hashP==1 || rom.line[zkPC].hashPLen==1 || rom.line[zkPC].hashPDigest==1 || rom.line[zkPC].JMP==1 || rom.line[zkPC].JMPN==1 || rom.line[zkPC].JMPC==1) {
            if (rom.line[zkPC].ind == 1)
            {
                addrRel = fr.toS32(pols.E0[i]);
            }
            if (rom.line[zkPC].indRR == 1)
            {
                addrRel = fr.toS32(pols.RR[i]);
            }
            if (rom.line[zkPC].bOffsetPresent && rom.line[zkPC].offset!=0)
            {
                // If offset is possitive, and the sum is too big, fail
                if (rom.line[zkPC].offset>0 && (uint64_t(addrRel)+uint64_t(rom.line[zkPC].offset))>=0x10000)
                {
                    cerr << "Error: addrRel >= 0x10000 ln: " << zkPC << endl;
                    exit(-1);                  
                }
                // If offset is negative, and its modulo is bigger than addrRel, fail
                if (rom.line[zkPC].offset<0 && (-rom.line[zkPC].offset)>addrRel)
                {
                    cerr << "Error: addrRel < 0 ln: " << zkPC << endl;
                    exit(-1);
                }
                addrRel += rom.line[zkPC].offset;
            }
            addr = addrRel;
#ifdef LOG_ADDR
            cout << "Any addr=" << addr << endl;
#endif
        }

        // If useCTX, addr = addr + CTX*CTX_OFFSET
        if (rom.line[zkPC].useCTX == 1) {
            addr += fr.toU64(pols.CTX[i])*CTX_OFFSET;
            pols.useCTX[i] = fr.one();
#ifdef LOG_ADDR
            cout << "useCTX addr=" << addr << endl;
#endif
        }

        // If isCode, addr = addr + CODE_OFFSET
        if (rom.line[zkPC].isCode == 1) {
            addr += CODE_OFFSET;
            pols.isCode[i] = fr.one();
#ifdef LOG_ADDR
            cout << "isCode addr=" << addr << endl;
#endif
        }

        // If isStack, addr = addr + STACK_OFFSET
        if (rom.line[zkPC].isStack == 1) {
            addr += STACK_OFFSET;
            pols.isStack[i] = fr.one();
#ifdef LOG_ADDR
            cout << "isStack addr=" << addr << endl;
#endif
        }

        // If isMem, addr = addr + MEM_OFFSET
        if (rom.line[zkPC].isMem == 1) {
            addr += MEM_OFFSET;
            pols.isMem[i] = fr.one();
#ifdef LOG_ADDR
            cout << "isMem addr=" << addr << endl;
#endif
        }

        // Copy ROM flags into the polynomials
        if (rom.line[zkPC].incCode != 0)
        {
            pols.incCode[i] = fr.fromS32(rom.line[zkPC].incCode);
        }
        if (rom.line[zkPC].incStack != 0)
        {
            pols.incStack[i] = fr.fromS32(rom.line[zkPC].incStack);
        }
        if (rom.line[zkPC].ind == 1)
        {
            pols.ind[i] = fr.one();
        }
        if (rom.line[zkPC].indRR == 1)
        {
            pols.indRR[i] = fr.one();
        }

        // If offset, record it the committed polynomial
        if (rom.line[zkPC].bOffsetPresent && (rom.line[zkPC].offset!=0))
        {
            pols.offset[i] = fr.fromU64(rom.line[zkPC].offset);
        }

        /**************/
        /* FREE INPUT */
        /**************/

        // If inFREE, calculate the free input value, and add it to op
        if (!fr.isZero(rom.line[zkPC].inFREE))
        {
            // freeInTag must be present
            if (rom.line[zkPC].freeInTag.isPresent == false) {
                cerr << "Error: Instruction with freeIn without freeInTag: zkPC=" << zkPC << endl;
                exit(-1);
            }

            // Store free value here, and add it to op later
            Goldilocks::Element fi0;
            Goldilocks::Element fi1;
            Goldilocks::Element fi2;
            Goldilocks::Element fi3;
            Goldilocks::Element fi4;
            Goldilocks::Element fi5;
            Goldilocks::Element fi6;
            Goldilocks::Element fi7;

            // If there is no operation specified in freeInTag.op, then get the free value directly from the corresponding source
            if (rom.line[zkPC].freeInTag.op == "") {
                uint64_t nHits = 0;

                // If mRD (memory read) get fi=mem[addr], if it exsists
                if ( (rom.line[zkPC].mOp==1) && (rom.line[zkPC].mWR==0) )
                {
                    if (ctx.mem.find(addr) != ctx.mem.end()) {
#ifdef LOG_MEMORY
                        cout << "Memory read mRD: addr:" << addr << " " << printFea(ctx, ctx.mem[addr]) << endl;
#endif
                        fi0 = ctx.mem[addr].fe0;
                        fi1 = ctx.mem[addr].fe1;
                        fi2 = ctx.mem[addr].fe2;
                        fi3 = ctx.mem[addr].fe3;
                        fi4 = ctx.mem[addr].fe4;
                        fi5 = ctx.mem[addr].fe5;
                        fi6 = ctx.mem[addr].fe6;
                        fi7 = ctx.mem[addr].fe7;

                        /*MemoryAccess memoryAccess;
                        memoryAccess.bIsWrite = false;
                        memoryAccess.address = addr;
                        memoryAccess.pc = i;
                        memoryAccess.fe0 = fi0;
                        memoryAccess.fe1 = fi1;
                        memoryAccess.fe2 = fi2;
                        memoryAccess.fe3 = fi3;
                        memoryAccess.fe4 = fi4;
                        memoryAccess.fe5 = fi5;
                        memoryAccess.fe6 = fi6;
                        memoryAccess.fe7 = fi7;
                        mainExecRequired.memoryAccessList.access.push_back(memoryAccess);*/

                    } else {
                        fi0 = fr.zero();
                        fi1 = fr.zero();
                        fi2 = fr.zero();
                        fi3 = fr.zero();
                        fi4 = fr.zero();
                        fi5 = fr.zero();
                        fi6 = fr.zero();
                        fi7 = fr.zero();
                    }
                    nHits++;
                }

                // If sRD (storage read) get a poseidon hash, and read fi=sto[hash]
                if (rom.line[zkPC].sRD == 1)
                {
                    Goldilocks::Element Kin0[12];
                    Kin0[0] = pols.C0[i];
                    Kin0[1] = pols.C1[i];
                    Kin0[2] = pols.C2[i];
                    Kin0[3] = pols.C3[i];
                    Kin0[4] = pols.C4[i];
                    Kin0[5] = pols.C5[i];
                    Kin0[6] = pols.C6[i];
                    Kin0[7] = pols.C7[i];
                    Kin0[8] = fr.zero();
                    Kin0[9] = fr.zero();
                    Kin0[10] = fr.zero();
                    Kin0[11] = fr.zero();

                    Goldilocks::Element Kin1[12];
                    Kin1[0] = pols.A0[i];
                    Kin1[1] = pols.A1[i];
                    Kin1[2] = pols.A2[i];
                    Kin1[3] = pols.A3[i];
                    Kin1[4] = pols.A4[i];
                    Kin1[5] = pols.A5[i];
                    Kin1[6] = pols.B0[i];
                    Kin1[7] = pols.B1[i];

#ifdef LOG_TIME
                    struct timeval t;
                    gettimeofday(&t, NULL);
#endif
                    // Prepare PoseidonG required data
                    array<Goldilocks::Element,16> pg;
                    if (!bFastMode) for (uint64_t j=0; j<12; j++) pg[j] = Kin0[j];

                    // Call poseidon and get the hash key
                    poseidon.hash(fr, Kin0);

                    // Complete PoseidonG required data
                    if (!bFastMode)
                    {
                        pg[12] = Kin0[0];
                        pg[13] = Kin0[1];
                        pg[14] = Kin0[2];
                        pg[15] = Kin0[3];
                        required.PoseidonG.push_back(pg);
                    }
                    
                    // Reinject the first resulting hash as the capacity for the next poseidon hash
                    Kin1[8] = Kin0[0];
                    Kin1[9] = Kin0[1];
                    Kin1[10] = Kin0[2];
                    Kin1[11] = Kin0[3];

                    // Prepare PoseidonG required data
                    if (!bFastMode) for (uint64_t j=0; j<12; j++) pg[j] = Kin1[j];

                    // Call poseidon hash
                    poseidon.hash(fr, Kin1);

                    // Complete PoseidonG required data
                    if (!bFastMode)
                    {
                        pg[12] = Kin1[0];
                        pg[13] = Kin1[1];
                        pg[14] = Kin1[2];
                        pg[15] = Kin1[3];
                        required.PoseidonG.push_back(pg);
                    }

                    Goldilocks::Element key[4];
                    key[0] = Kin1[0];
                    key[1] = Kin1[1];
                    key[2] = Kin1[2];
                    key[3] = Kin1[3];
#ifdef LOG_TIME
                    poseidonTime += TimeDiff(t);
                    poseidonTimes+=3;
#endif

#ifdef LOG_STORAGE
                    cout << "Storage read sRD got poseidon key: " << ctx.fr.toString(ctx.lastSWrite.key, 16) << endl;
#endif 

#ifdef USE_LOCAL_STORAGE
                    //printStorage(ctx);
                    // Check that storage entry exists
                    if (ctx.sto.find(ctx.lastSWrite.key) == ctx.sto.end())
                    {
                        cerr << "Error: Storage not initialized, key: " << ctx.fr.toString(ctx.lastSWrite.key, 16) << " line: " << zkPC << " step: " << ctx.step << endl;
                        exit(-1);
                    }

                    //cout << "STORAGE1 i:" << i << " hash:" << fr.toString(ctx.lastSWrite.key, 16) << " value:" << ctx.sto[ctx.lastSWrite.key].get_str(16) << endl;

                    //SmtGetResult smtGetResult;
                    //smt.get(ctx.fr, ctx.db, pols.SR[i], ctx.lastSWrite.key, smtGetResult);
                    //cout << "STORAGE2 i:" << i << " hash:" << fr.toString(ctx.lastSWrite.key, 16) << " value:" << smtGetResult.value.get_str(16) << endl;

                    // Read the value from storage, and store it in fin
                    scalar2fea(fr, ctx.sto[ctx.lastSWrite.key], fi0, fi1, fi2, fi3);
#else
                    Goldilocks::Element oldRoot[4];
                    sr8to4(fr, pols.SR0[i], pols.SR1[i], pols.SR2[i], pols.SR3[i], pols.SR4[i], pols.SR5[i], pols.SR6[i], pols.SR7[i], oldRoot[0], oldRoot[1], oldRoot[2], oldRoot[3]);
                    
                    SmtGetResult smtGetResult;
                    smt.get(ctx.proverRequest.db, oldRoot, key, smtGetResult);
                    incCounter = smtGetResult.proofHashCounter + 2;
                    //cout << "smt.get() returns value=" << smtGetResult.value.get_str(16) << endl;
                    
                    scalar2fea(fr, smtGetResult.value, fi0, fi1, fi2, fi3, fi4, fi5, fi6, fi7);
#endif
                    nHits++;
#ifdef LOG_STORAGE
                    cout << "Storage read sRD read from key: " << ctx.fr.toString(ctx.lastSWrite.key, 16) << " value:" << fr.toString(fi3, 16) << ":" << fr.toString(fi2, 16) << ":" << fr.toString(fi1, 16) << ":" << fr.toString(fi0, 16) << endl;
#endif 
                }

                // If sWR (storage write) calculate the poseidon hash key, check its entry exists in storage, and update new root hash
                if (rom.line[zkPC].sWR == 1)
                {
                    // reset lastSWrite
                    ctx.lastSWrite.reset();
                    Goldilocks::Element Kin0[12];
                    Kin0[0] = pols.C0[i];
                    Kin0[1] = pols.C1[i];
                    Kin0[2] = pols.C2[i];
                    Kin0[3] = pols.C3[i];
                    Kin0[4] = pols.C4[i];
                    Kin0[5] = pols.C5[i];
                    Kin0[6] = pols.C6[i];
                    Kin0[7] = pols.C7[i];
                    Kin0[8] = fr.zero();
                    Kin0[9] = fr.zero();
                    Kin0[10] = fr.zero();
                    Kin0[11] = fr.zero();

                    Goldilocks::Element Kin1[12];
                    Kin1[0] = pols.A0[i];
                    Kin1[1] = pols.A1[i];
                    Kin1[2] = pols.A2[i];
                    Kin1[3] = pols.A3[i];
                    Kin1[4] = pols.A4[i];
                    Kin1[5] = pols.A5[i];
                    Kin1[6] = pols.B0[i];
                    Kin1[7] = pols.B1[i];

#ifdef LOG_TIME
                    struct timeval t;
                    gettimeofday(&t, NULL);
#endif

                    // Prepare PoseidonG required data
                    array<Goldilocks::Element,16> pg;
                    if (!bFastMode) for (uint64_t j=0; j<12; j++) pg[j] = Kin0[j];

                    // Call poseidon and get the hash key
                    poseidon.hash(fr, Kin0);

                    // Complete PoseidonG required data
                    if (!bFastMode)
                    {
                        pg[12] = Kin0[0];
                        pg[13] = Kin0[1];
                        pg[14] = Kin0[2];
                        pg[15] = Kin0[3];
                        required.PoseidonG.push_back(pg);
                    }
                    
                    Kin1[8] = Kin0[0];
                    Kin1[9] = Kin0[1];
                    Kin1[10] = Kin0[2];
                    Kin1[11] = Kin0[3];

                    ctx.lastSWrite.keyI[0] = Kin0[0];
                    ctx.lastSWrite.keyI[1] = Kin0[1];
                    ctx.lastSWrite.keyI[2] = Kin0[2];
                    ctx.lastSWrite.keyI[3] = Kin0[3];

                    // Prepare PoseidonG required data
                    if (!bFastMode) for (uint64_t j=0; j<12; j++) pg[j] = Kin1[j];

                    // Call poseidon hash
                    poseidon.hash(fr, Kin1);

                    // Complete PoseidonG required data
                    if (!bFastMode)
                    {
                        pg[12] = Kin1[0];
                        pg[13] = Kin1[1];
                        pg[14] = Kin1[2];
                        pg[15] = Kin1[3];
                        required.PoseidonG.push_back(pg);
                    }

                    ctx.lastSWrite.key[0] = Kin1[0];
                    ctx.lastSWrite.key[1] = Kin1[1];
                    ctx.lastSWrite.key[2] = Kin1[2];
                    ctx.lastSWrite.key[3] = Kin1[3];
#ifdef LOG_TIME
                    poseidonTime += TimeDiff(t);
                    poseidonTimes++;
#endif

#ifdef LOG_STORAGE
                    cout << "Storage write sWR got poseidon key: " << ctx.fr.toString(ctx.lastSWrite.key, 16) << endl;
#endif                    
#ifdef USE_LOCAL_STORAGE
                    // Check that storage entry exists
                    if (ctx.sto.find(ctx.lastSWrite.key) == ctx.sto.end())
                    {
                        cerr << "Error: Storage write sWR not initialized key: " << fr.toString(ctx.lastSWrite.key, 16) << " line: " << zkPC << endl;
                        exit(-1);
                    }
#endif

                    // Call SMT to get the new Merkel Tree root hash
                    SmtSetResult smtSetResult;
                    mpz_class scalarD;
                    fea2scalar(fr, scalarD, pols.D0[i], pols.D1[i], pols.D2[i], pols.D3[i], pols.D4[i], pols.D5[i], pols.D6[i], pols.D7[i]);
#ifdef LOG_TIME
                    gettimeofday(&t, NULL);
#endif
                    Goldilocks::Element oldRoot[4];
                    sr8to4(fr, pols.SR0[i], pols.SR1[i], pols.SR2[i], pols.SR3[i], pols.SR4[i], pols.SR5[i], pols.SR6[i], pols.SR7[i], oldRoot[0], oldRoot[1], oldRoot[2], oldRoot[3]);
                    
<<<<<<< HEAD
                    smt.set(ctx.db, oldRoot, ctx.lastSWrite.key, scalarD, proverRequest.bUpdateMerkleTree ,smtSetResult);
=======
                    smt.set(ctx.proverRequest.db, oldRoot, ctx.lastSWrite.key, scalarD, smtSetResult);
                    incCounter = smtSetResult.proofHashCounter + 2;
>>>>>>> e3ecf1fb
#ifdef LOG_TIME
                    smtTime += TimeDiff(t);
                    smtTimes++;
#endif
                    ctx.lastSWrite.newRoot[0] = smtSetResult.newRoot[0];
                    ctx.lastSWrite.newRoot[1] = smtSetResult.newRoot[1];
                    ctx.lastSWrite.newRoot[2] = smtSetResult.newRoot[2];
                    ctx.lastSWrite.newRoot[3] = smtSetResult.newRoot[3];
                    ctx.lastSWrite.res = smtSetResult;
                    ctx.lastSWrite.step = i;

                    sr4to8(fr, smtSetResult.newRoot[0], smtSetResult.newRoot[1], smtSetResult.newRoot[2], smtSetResult.newRoot[3], fi0, fi1, fi2, fi3, fi4, fi5, fi6, fi7);
                    nHits++;
#ifdef LOG_STORAGE
                    cout << "Storage write sWR stored at key: " << ctx.fr.toString(ctx.lastSWrite.key, 16) << " newRoot: " << fr.toString(res.newRoot, 16) << endl;
#endif
                }
#if 0
                // If hashRD (hash read)
                if (rom.line[zkPC].hashK == 1) // TODO: Review, it was hashRD
                {
                    // Check the entry addr exists in hash
                    if (ctx.hash.find(addr) == ctx.hash.end()) {
                        cerr << "Error: Hash address not initialized" << endl;
                        exit(-1);
                    }

                    // Read fi=hash[addr]
                    mpz_class auxScalar(ctx.hash[addr].hash);
                    scalar2fea(fr, auxScalar, fi0, fi1, fi2, fi3, fi4, fi5, fi6, fi7);
                    nHits++;
#ifdef LOG_HASH
                    cout << "Hash read hashRD: addr:" << addr << " hash:" << auxScalar.get_str(16) << endl;
#endif
                }
#endif
                if (rom.line[zkPC].hashK == 1)
                {
                    // If there is no entry in the hash database for this address, then create a new one
                    if (ctx.hashK.find(addr) == ctx.hashK.end())
                    {
                        HashValue hashValue;
                        ctx.hashK[addr] = hashValue;
                    }
                    
                    // Get the size of the hash from D0
                    int64_t iSize = fr.toS32(pols.D0[i]);
                    if ((iSize<0) || (iSize>32)) {
                        cerr << "Error: Invalid size for hashK:  Size:" << iSize << " Line:" << zkPC << endl;
                        exit(-1);
                    }
                    uint64_t size = iSize;

                    // Get the positon of the hash from HASHPOS
                    int64_t iPos = fr.toS32(pols.HASHPOS[i]);
                    if (iPos < 0)
                    {
                        cerr << "Error: invalid pos for HashK: pos:" << iPos << " Line:" << zkPC << endl;
                        exit(-1);
                    }
                    uint64_t pos = iPos;

                    // Check that pos+size do not exceed data size
                    if ( (pos+size) > ctx.hashK[addr].data.size())
                    {
                        cerr << "Error: hashK invalid size of hash: pos=" << pos << " size=" << size << " data.size=" << ctx.hashK[addr].data.size() << endl;
                        exit(-1);
                    }

                    // Copy data into fi
                    mpz_class s;
                    for (uint64_t j=0; j<size; j++)
                    {
                        s = (s<<8) + ctx.hashK[addr].data[pos+j];
                    }
                    scalar2fea(fr, s, fi0, fi1, fi2, fi3, fi4 ,fi5 ,fi6 ,fi7);

                    nHits++;
                }

                if (rom.line[zkPC].hashKDigest == 1)
                {
                    // If there is no entry in the hash database for this address, this is an error
                    if (ctx.hashK.find(addr) == ctx.hashK.end())
                    {
                        cerr << "Error: hashKDigest: digest not defined" << endl;
                        exit(-1);
                    }

                    // If digest was not calculated, this is an error
                    if (!ctx.hashK[addr].bDigested)
                    {
                        cerr << "Error: hashKDigest: digest not calculated.  Call hashKLen to finish digest." << endl;
                        exit(-1);
                    }

                    // Copy digest into fi
                    scalar2fea(fr, ctx.hashK[addr].digest, fi0, fi1, fi2, fi3, fi4 ,fi5 ,fi6 ,fi7);

                    nHits++;
                }

                if (rom.line[zkPC].hashP == 1)
                {
                    // If there is no entry in the hash database for this address, then create a new one
                    if (ctx.hashP.find(addr) == ctx.hashP.end())
                    {
                        HashValue hashValue;
                        ctx.hashP[addr] = hashValue;
                    }
                    
                    // Get the size of the hash from D0
                    int64_t iSize = fr.toS32(pols.D0[i]);
                    if ((iSize<0) || (iSize>32)) {
                        cerr << "Error: Invalid size for hashP:  Size:" << iSize << " Line:" << zkPC << endl;
                        exit(-1);
                    }
                    uint64_t size = iSize;

                    // Get the positon of the hash from HASHPOS
                    int64_t iPos = fr.toS32(pols.HASHPOS[i]);
                    if (iPos < 0)
                    {
                        cerr << "Error: invalid pos for HashP: pos:" << iPos << " Line:" << zkPC << endl;
                        exit(-1);
                    }
                    uint64_t pos = iPos;

                    // Check that pos+size do not exceed data size
                    if ( (pos+size) > ctx.hashP[addr].data.size())
                    {
                        cerr << "Error: hashP invalid size of hash: pos=" << pos << " size=" << size << " data.size=" << ctx.hashK[addr].data.size() << endl;
                        exit(-1);
                    }

                    // Copy data into fi
                    mpz_class s;
                    for (uint64_t j=0; j<size; j++)
                    {
                        s = s<<8 + ctx.hashP[addr].data[pos+j];
                    }
                    scalar2fea(fr, s, fi0, fi1, fi2, fi3, fi4 ,fi5 ,fi6 ,fi7);

                    nHits++;
                }

                if (rom.line[zkPC].hashPDigest == 1)
                {
                    // If there is no entry in the hash database for this address, this is an error
                    if (ctx.hashP.find(addr) == ctx.hashP.end())
                    {
                        cerr << "Error: hashPDigest: digest not defined" << endl;
                        exit(-1);
                    }

                    // If digest was not calculated, this is an error
                    if (!ctx.hashP[addr].bDigested)
                    {
                        cerr << "Error: hashPDigest: digest not calculated.  Call hashKLen to finish digest." << endl;
                        exit(-1);
                    }

                    // Copy digest into fi
                    scalar2fea(fr, ctx.hashP[addr].digest, fi0, fi1, fi2, fi3, fi4 ,fi5 ,fi6 ,fi7);

                    nHits++;
                }

                // If ecRecover, build the transaction signature, recover the address that generated it, and copy fi=recovered address
                if (rom.line[zkPC].ecRecover == 1)
                {                    
                    mpz_class aux;
                    
                    // Get d=A
                    fea2scalar(fr, aux, pols.A0[i], pols.A1[i], pols.A2[i], pols.A3[i], pols.A4[i], pols.A5[i], pols.A6[i], pols.A7[i]);
                    string d = NormalizeTo0xNFormat(aux.get_str(16),64);

                    // Signature string = 0x + r(32B) + s(32B) + v(1B) = 0x + 130chars
                    fea2scalar(fr, aux, pols.B0[i], pols.B1[i], pols.B2[i], pols.B3[i], pols.B4[i], pols.B5[i], pols.B6[i], pols.B7[i]);
                    string r = NormalizeToNFormat(aux.get_str(16),64);
                    fea2scalar(fr, aux, pols.C0[i], pols.C1[i], pols.C2[i], pols.C3[i], pols.C4[i], pols.C5[i], pols.C6[i], pols.C7[i]);
                    string s = NormalizeToNFormat(aux.get_str(16),64);
                    aux = fr.toS32(pols.D0[i]);
                    string v = NormalizeToNFormat(aux.get_str(16),2);
                    string signature = "0x" + r + s + v;

                    /* Return the address associated with the public key signature from elliptic curve signature.
                       Signature parts: r: first 32 bytes of signature; s: second 32 bytes of signature; v: final 1 byte of signature.
                       Hash: d: 32 bytes. */
#ifdef LOG_TIME
                    struct timeval t;
                    gettimeofday(&t, NULL);
#endif
                    string ecResult = ecrecover(signature, d);
                    // TODO: Consider calling ecrecover in parallel to save time
#ifdef LOG_TIME
                    ecRecoverTime += TimeDiff(t);
                    ecRecoverTimes++;
#endif 
                    mpz_class raddr(ecResult);
                    scalar2fea(fr, raddr, fi0, fi1, fi2, fi3, fi4, fi5, fi6, fi7);
                    nHits++;
                }

                if (rom.line[zkPC].bin == 1)
                {
                    if (rom.line[zkPC].binOpcode == 0) // ADD
                    {
                        mpz_class a, b, c;
                        fea2scalar(fr, a, pols.A0[i], pols.A1[i], pols.A2[i], pols.A3[i], pols.A4[i], pols.A5[i], pols.A6[i], pols.A7[i]);
                        fea2scalar(fr, b, pols.B0[i], pols.B1[i], pols.B2[i], pols.B3[i], pols.B4[i], pols.B5[i], pols.B6[i], pols.B7[i]);
                        c = (a + b) & Mask256;
                        scalar2fea(fr, c, fi0, fi1, fi2, fi3, fi4, fi5, fi6, fi7);
                        nHits++;
                    }
                    else if (rom.line[zkPC].binOpcode == 1) // SUB
                    {
                        mpz_class a, b, c;
                        fea2scalar(fr, a, pols.A0[i], pols.A1[i], pols.A2[i], pols.A3[i], pols.A4[i], pols.A5[i], pols.A6[i], pols.A7[i]);
                        fea2scalar(fr, b, pols.B0[i], pols.B1[i], pols.B2[i], pols.B3[i], pols.B4[i], pols.B5[i], pols.B6[i], pols.B7[i]);
                        c = (a - b + TwoTo256) & Mask256;
                        scalar2fea(fr, c, fi0, fi1, fi2, fi3, fi4, fi5, fi6, fi7);
                        nHits++;
                    }
                    else if (rom.line[zkPC].binOpcode == 2) // LT
                    {
                        mpz_class a, b, c;
                        fea2scalar(fr, a, pols.A0[i], pols.A1[i], pols.A2[i], pols.A3[i], pols.A4[i], pols.A5[i], pols.A6[i], pols.A7[i]);
                        fea2scalar(fr, b, pols.B0[i], pols.B1[i], pols.B2[i], pols.B3[i], pols.B4[i], pols.B5[i], pols.B6[i], pols.B7[i]);
                        c = (a < b);
                        scalar2fea(fr, c, fi0, fi1, fi2, fi3, fi4, fi5, fi6, fi7);
                        nHits++;
                    }
                    else if (rom.line[zkPC].binOpcode == 3) // SLT
                    {
                        mpz_class a, b, c;
                        fea2scalar(fr, a, pols.A0[i], pols.A1[i], pols.A2[i], pols.A3[i], pols.A4[i], pols.A5[i], pols.A6[i], pols.A7[i]);
                        fea2scalar(fr, b, pols.B0[i], pols.B1[i], pols.B2[i], pols.B3[i], pols.B4[i], pols.B5[i], pols.B6[i], pols.B7[i]);
                        if (a >= TwoTo255) a = a - TwoTo256;
                        if (b >= TwoTo255) b = b - TwoTo256;
                        c = (a < b);
                        scalar2fea(fr, c, fi0, fi1, fi2, fi3, fi4, fi5, fi6, fi7);
                        nHits++;
                    }
                    else if (rom.line[zkPC].binOpcode == 4) // EQ
                    {
                        mpz_class a, b, c;
                        fea2scalar(fr, a, pols.A0[i], pols.A1[i], pols.A2[i], pols.A3[i], pols.A4[i], pols.A5[i], pols.A6[i], pols.A7[i]);
                        fea2scalar(fr, b, pols.B0[i], pols.B1[i], pols.B2[i], pols.B3[i], pols.B4[i], pols.B5[i], pols.B6[i], pols.B7[i]);
                        c = (a == b);
                        scalar2fea(fr, c, fi0, fi1, fi2, fi3, fi4, fi5, fi6, fi7);
                        nHits++;
                    }
                    else if (rom.line[zkPC].binOpcode == 5) // AND
                    {
                        mpz_class a, b, c;
                        fea2scalar(fr, a, pols.A0[i], pols.A1[i], pols.A2[i], pols.A3[i], pols.A4[i], pols.A5[i], pols.A6[i], pols.A7[i]);
                        fea2scalar(fr, b, pols.B0[i], pols.B1[i], pols.B2[i], pols.B3[i], pols.B4[i], pols.B5[i], pols.B6[i], pols.B7[i]);
                        c = (a & b);
                        scalar2fea(fr, c, fi0, fi1, fi2, fi3, fi4, fi5, fi6, fi7);
                        nHits++;
                    }
                    else if (rom.line[zkPC].binOpcode == 6) // OR
                    {
                        mpz_class a, b, c;
                        fea2scalar(fr, a, pols.A0[i], pols.A1[i], pols.A2[i], pols.A3[i], pols.A4[i], pols.A5[i], pols.A6[i], pols.A7[i]);
                        fea2scalar(fr, b, pols.B0[i], pols.B1[i], pols.B2[i], pols.B3[i], pols.B4[i], pols.B5[i], pols.B6[i], pols.B7[i]);
                        c = (a | b);
                        scalar2fea(fr, c, fi0, fi1, fi2, fi3, fi4, fi5, fi6, fi7);
                        nHits++;
                    }
                    else if (rom.line[zkPC].binOpcode == 7) // XOR
                    {
                        mpz_class a, b, c;
                        fea2scalar(fr, a, pols.A0[i], pols.A1[i], pols.A2[i], pols.A3[i], pols.A4[i], pols.A5[i], pols.A6[i], pols.A7[i]);
                        fea2scalar(fr, b, pols.B0[i], pols.B1[i], pols.B2[i], pols.B3[i], pols.B4[i], pols.B5[i], pols.B6[i], pols.B7[i]);
                        c = (a ^ b);
                        scalar2fea(fr, c, fi0, fi1, fi2, fi3, fi4, fi5, fi6, fi7);
                        nHits++;
                    }
                    else
                    {
                        cerr << "Error: Invalid binary operation: opcode=" << rom.line[zkPC].binOpcode << endl;
                        exit(-1);
                    }
                }
#if 0
                // If shl, shift A, D bytes to the left, and discard highest bits
                if (rom.line[zkPC].shl == 1)
                {
                    // Read a=A
                    mpz_class a;
                    fea2scalar(fr, a, pols.A0[i], pols.A1[i], pols.A2[i], pols.A3[i], pols.A4[i], pols.A5[i], pols.A6[i], pols.A7[i]);

                    // Read s=D
                    uint64_t s = fe2n(fr, pols.D0[i]);
                    if ((s>32) || (s<0)) {
                        cerr << "Error: SHL too big: " << zkPC << endl;
                        exit(-1);
                    }

                    // Calculate b = shift a, s bytes to the left
                    mpz_class band("0xFFFFFFFFFFFFFFFFFFFFFFFFFFFFFFFFFFFFFFFFFFFFFFFFFFFFFFFFFFFFFFFF", 16);
                    mpz_class b;
                    b = (a << s*8) & band;

                    // Copy fi=b
                    scalar2fea(fr, b, fi0, fi1, fi2, fi3, fi4, fi5, fi6, fi7);
                    nHits++;
                }

                // If shr, shift A, D bytes to the right
                if (rom.line[zkPC].shr == 1)
                {
                    // Read a=A
                    mpz_class a;
                    fea2scalar(fr, a, pols.A0[i], pols.A1[i], pols.A2[i], pols.A3[i], pols.A4[i], pols.A5[i], pols.A6[i], pols.A7[i]);

                    // Read s=D
                    uint64_t s = fe2n(fr, pols.D0[i]);
                    if ((s>32) || (s<0)) {
                        cerr << "Error: SHR too big: " << zkPC << endl;
                        exit(-1);
                    }

                    // Calculate b = shift a, s bytes to the right
                    mpz_class b = a >> s*8;

                    // Copy fi=b
                    scalar2fea(fr, b, fi0, fi1, fi2, fi3, fi4, fi5, fi6, fi7);
                    nHits++;
                }
#endif
                if (rom.line[zkPC].memAlign==1 && rom.line[zkPC].memAlignWR==0)
                {
                    mpz_class m0;
                    fea2scalar(fr, m0, pols.A0[i], pols.A1[i], pols.A2[i], pols.A3[i], pols.A4[i], pols.A5[i], pols.A6[i], pols.A7[i]);
                    mpz_class m1;
                    fea2scalar(fr, m1, pols.B0[i], pols.B1[i], pols.B2[i], pols.B3[i], pols.B4[i], pols.B5[i], pols.B6[i], pols.B7[i]);
                    mpz_class offsetScalar;
                    fea2scalar(fr, offsetScalar, pols.C0[i], pols.C1[i], pols.C2[i], pols.C3[i], pols.C4[i], pols.C5[i], pols.C6[i], pols.C7[i]);
                    if (offsetScalar<0 || offsetScalar>32)
                    {
                        cerr << "Error: MemAlign out of range offset=" << offsetScalar.get_str() << endl;
                        exit(-1);
                    }
                    uint64_t offset = offsetScalar.get_ui();
                    mpz_class leftV;
                    leftV = (m0 << (offset*8)) & Mask256;
                    mpz_class rightV;
                    rightV = (m1 >> (256 - offset*8)) & (Mask256 >> (256 - offset*8));
                    mpz_class _V;
                    _V = leftV | rightV;
                    scalar2fea(fr, _V, fi0, fi1, fi2, fi3, fi4, fi5, fi6, fi7);
                    nHits++;
                }

                // Check that one and only one instruction has been requested
                if (nHits == 0) {
                    cerr << "Error: Empty freeIn without a valid instruction: " << zkPC << endl;
                    exit(-1);
                }
                if (nHits > 1) {
                    cerr << "Error: Only one instruction that requires freeIn is alllowed: " << zkPC << endl;
                }
            }
            // If freeInTag.op!="", then evaluate the requested command (recursively)
            else
            {
                // Call evalCommand()
                CommandResult cr;
                evalCommand(ctx, rom.line[zkPC].freeInTag, cr);

                // Copy fi=command result, depending on its type 
                if (cr.type == crt_fea) {
                    fi0 = cr.fea0;
                    fi1 = cr.fea1;
                    fi2 = cr.fea2;
                    fi3 = cr.fea3;
                    fi4 = cr.fea4;
                    fi5 = cr.fea5;
                    fi6 = cr.fea6;
                    fi7 = cr.fea7;
                } else if (cr.type == crt_fe) {
                    fi0 = cr.fe;
                    fi1 = fr.zero();
                    fi2 = fr.zero();
                    fi3 = fr.zero();
                    fi4 = fr.zero();
                    fi5 = fr.zero();
                    fi6 = fr.zero();
                    fi7 = fr.zero();
                } else if (cr.type == crt_scalar) {
                    scalar2fea(fr, cr.scalar, fi0, fi1, fi2, fi3, fi4, fi5, fi6, fi7);
                } else if (cr.type == crt_u16) {
                    fi0 = fr.fromU64(cr.u16);
                    fi1 = fr.zero();
                    fi2 = fr.zero();
                    fi3 = fr.zero();
                    fi4 = fr.zero();
                    fi5 = fr.zero();
                    fi6 = fr.zero();
                    fi7 = fr.zero();
                } else if (cr.type == crt_u32) {
                    fi0 = fr.fromU64(cr.u32);
                    fi1 = fr.zero();
                    fi2 = fr.zero();
                    fi3 = fr.zero();
                    fi4 = fr.zero();
                    fi5 = fr.zero();
                    fi6 = fr.zero();
                    fi7 = fr.zero();
                } else if (cr.type == crt_u64) {
                    fi0 = fr.fromU64(cr.u64);
                    fi1 = fr.zero();
                    fi2 = fr.zero();
                    fi3 = fr.zero();
                    fi4 = fr.zero();
                    fi5 = fr.zero();
                    fi6 = fr.zero();
                    fi7 = fr.zero();
                } else {
                    cerr << "Error: unexpected command result type: " << cr.type << endl;
                    exit(-1);
                }
            }

            // Store polynomial FREE=fi
            pols.FREE0[i] = fi0;
            pols.FREE1[i] = fi1;
            pols.FREE2[i] = fi2;
            pols.FREE3[i] = fi3;
            pols.FREE4[i] = fi4;
            pols.FREE5[i] = fi5;
            pols.FREE6[i] = fi6;
            pols.FREE7[i] = fi7;

            // op = op + inFREE*fi
            op0 = fr.add(op0, fr.mul(rom.line[zkPC].inFREE, fi0));
            op1 = fr.add(op1, fr.mul(rom.line[zkPC].inFREE, fi1));
            op2 = fr.add(op2, fr.mul(rom.line[zkPC].inFREE, fi2));
            op3 = fr.add(op3, fr.mul(rom.line[zkPC].inFREE, fi3));
            op4 = fr.add(op4, fr.mul(rom.line[zkPC].inFREE, fi4));
            op5 = fr.add(op5, fr.mul(rom.line[zkPC].inFREE, fi5));
            op6 = fr.add(op6, fr.mul(rom.line[zkPC].inFREE, fi6));
            op7 = fr.add(op7, fr.mul(rom.line[zkPC].inFREE, fi7));

            // Copy ROM flags into the polynomials
            pols.inFREE[i] = rom.line[zkPC].inFREE;
        }

        /****************/
        /* INSTRUCTIONS */
        /****************/

        // If assert, check that A=op
        if (rom.line[zkPC].assert == 1 && !bProcessBatch)
        {
            if ( (!fr.equal(pols.A0[i], op0)) ||
                 (!fr.equal(pols.A1[i], op1)) ||
                 (!fr.equal(pols.A2[i], op2)) ||
                 (!fr.equal(pols.A3[i], op3)) ||
                 (!fr.equal(pols.A4[i], op4)) ||
                 (!fr.equal(pols.A5[i], op5)) ||
                 (!fr.equal(pols.A6[i], op6)) ||
                 (!fr.equal(pols.A7[i], op7)) )
            {
                cerr << "Error: ROM assert failed: AN!=opN ln: " << zkPC << endl;
                cout << "A: " << fr.toString(pols.A7[i], 16) << ":" << fr.toString(pols.A6[i], 16) << ":" << fr.toString(pols.A5[i], 16) << ":" << fr.toString(pols.A4[i], 16) << ":" << fr.toString(pols.A3[i], 16) << ":" << fr.toString(pols.A2[i], 16) << ":" << fr.toString(pols.A1[i], 16) << ":" << fr.toString(pols.A0[i], 16) << endl;
                cout << "OP:" << fr.toString(op7, 16) << ":" << fr.toString(op6, 16) << ":" << fr.toString(op5, 16) << ":" << fr.toString(op4,16) << ":" << fr.toString(op3, 16) << ":" << fr.toString(op2, 16) << ":" << fr.toString(op1, 16) << ":" << fr.toString(op0,16) << endl;
                exit(-1);
            }
            pols.assert[i] = fr.one();
#ifdef LOG_ASSERT
            cout << "assert" << endl;
#endif
        }

        // Copy ROM flags into the polynomials
        if (rom.line[zkPC].mOp == 1)
        {
            pols.mOp[i] = fr.one();

            // If mWR, mem[addr]=op
            if (rom.line[zkPC].mWR == 1)
            {
                pols.mWR[i] = fr.one();

                ctx.mem[addr].fe0 = op0;
                ctx.mem[addr].fe1 = op1;
                ctx.mem[addr].fe2 = op2;
                ctx.mem[addr].fe3 = op3;
                ctx.mem[addr].fe4 = op4;
                ctx.mem[addr].fe5 = op5;
                ctx.mem[addr].fe6 = op6;
                ctx.mem[addr].fe7 = op7;

                if (!bFastMode)
                {
                    MemoryAccess memoryAccess;
                    memoryAccess.bIsWrite = true;
                    memoryAccess.address = addr;
                    memoryAccess.pc = i;
                    memoryAccess.fe0 = op0;
                    memoryAccess.fe1 = op1;
                    memoryAccess.fe2 = op2;
                    memoryAccess.fe3 = op3;
                    memoryAccess.fe4 = op4;
                    memoryAccess.fe5 = op5;
                    memoryAccess.fe6 = op6;
                    memoryAccess.fe7 = op7;
                    required.Memory.push_back(memoryAccess);
                }

#ifdef LOG_MEMORY
                cout << "Memory write mWR: addr:" << addr << " " << printFea(ctx, ctx.mem[addr]) << endl;
#endif
            }
            else
            {
                if (!bFastMode)
                {
                    MemoryAccess memoryAccess;
                    memoryAccess.bIsWrite = false;
                    memoryAccess.address = addr;
                    memoryAccess.pc = i;
                    memoryAccess.fe0 = op0;
                    memoryAccess.fe1 = op1;
                    memoryAccess.fe2 = op2;
                    memoryAccess.fe3 = op3;
                    memoryAccess.fe4 = op4;
                    memoryAccess.fe5 = op5;
                    memoryAccess.fe6 = op6;
                    memoryAccess.fe7 = op7;
                    required.Memory.push_back(memoryAccess);
                }

                if (ctx.mem.find(addr) != ctx.mem.end())
                {
                    if ( (!fr.equal(ctx.mem[addr].fe0, op0)) ||
                         (!fr.equal(ctx.mem[addr].fe1, op1)) ||
                         (!fr.equal(ctx.mem[addr].fe2, op2)) ||
                         (!fr.equal(ctx.mem[addr].fe3, op3)) ||
                         (!fr.equal(ctx.mem[addr].fe4, op4)) ||
                         (!fr.equal(ctx.mem[addr].fe5, op5)) ||
                         (!fr.equal(ctx.mem[addr].fe6, op6)) ||
                         (!fr.equal(ctx.mem[addr].fe7, op7)) )
                    {
                        cerr << "Error: Memory Read does not match" << endl;
                        exit(-1);
                    }
                }
                else
                {
                    if ( (!fr.isZero(op0)) ||
                         (!fr.isZero(op1)) ||
                         (!fr.isZero(op2)) ||
                         (!fr.isZero(op3)) ||
                         (!fr.isZero(op4)) ||
                         (!fr.isZero(op5)) ||
                         (!fr.isZero(op6)) ||
                         (!fr.isZero(op7)) )
                    {
                        cerr << "Error: Memory Read does not match (op!=0)" << endl;
                        exit(-1);
                    }
                }
            }
        }

        // Copy ROM flags into the polynomials
        if (rom.line[zkPC].sRD == 1)
        {
            pols.sRD[i] = fr.one();

            Goldilocks::Element Kin0[12];
            Kin0[0] = pols.C0[i];
            Kin0[1] = pols.C1[i];
            Kin0[2] = pols.C2[i];
            Kin0[3] = pols.C3[i];
            Kin0[4] = pols.C4[i];
            Kin0[5] = pols.C5[i];
            Kin0[6] = pols.C6[i];
            Kin0[7] = pols.C7[i];
            Kin0[8] = fr.zero();
            Kin0[9] = fr.zero();
            Kin0[10] = fr.zero();
            Kin0[11] = fr.zero();

            Goldilocks::Element Kin1[12];
            Kin1[0] = pols.A0[i];
            Kin1[1] = pols.A1[i];
            Kin1[2] = pols.A2[i];
            Kin1[3] = pols.A3[i];
            Kin1[4] = pols.A4[i];
            Kin1[5] = pols.A5[i];
            Kin1[6] = pols.B0[i];
            Kin1[7] = pols.B1[i];

#ifdef LOG_TIME
            struct timeval t;
            gettimeofday(&t, NULL);
#endif
            // Call poseidon and get the hash key
            poseidon.hash(fr, Kin0);
                    
            Goldilocks::Element keyI[4];
            keyI[0] = Kin0[0];
            keyI[1] = Kin0[1];
            keyI[2] = Kin0[2];
            keyI[3] = Kin0[3];

            Kin1[8] = Kin0[0];
            Kin1[9] = Kin0[1];
            Kin1[10] = Kin0[2];
            Kin1[11] = Kin0[3];

            poseidon.hash(fr, Kin1);

            Goldilocks::Element key[4];
            key[0] = Kin1[0];
            key[1] = Kin1[1];
            key[2] = Kin1[2];
            key[3] = Kin1[3];

#ifdef LOG_TIME
            poseidonTime += TimeDiff(t);
            poseidonTimes+=3;
#endif

#ifdef LOG_STORAGE
            cout << "Storage read sRD got poseidon key: " << ctx.fr.toString(ctx.lastSWrite.key, 16) << endl;
#endif 

#ifdef USE_LOCAL_STORAGE
            //printStorage(ctx);
            // Check that storage entry exists
            if (ctx.sto.find(ctx.lastSWrite.key) == ctx.sto.end())
            {
                cerr << "Error: Storage not initialized, key: " << ctx.fr.toString(ctx.lastSWrite.key, 16) << " line: " << zkPC << " step: " << ctx.step << endl;
                exit(-1);
            }

            //cout << "STORAGE1 i:" << i << " hash:" << fr.toString(ctx.lastSWrite.key, 16) << " value:" << ctx.sto[ctx.lastSWrite.key].get_str(16) << endl;

            //SmtGetResult smtGetResult;
            //smt.get(ctx.fr, ctx.db, pols.SR[i], ctx.lastSWrite.key, smtGetResult);
            //cout << "STORAGE2 i:" << i << " hash:" << fr.toString(ctx.lastSWrite.key, 16) << " value:" << smtGetResult.value.get_str(16) << endl;

            // Read the value from storage, and store it in fin
            scalar2fea(fr, ctx.sto[ctx.lastSWrite.key], fi0, fi1, fi2, fi3);
#else
            Goldilocks::Element oldRoot[4];
            sr8to4(fr, pols.SR0[i], pols.SR1[i], pols.SR2[i], pols.SR3[i], pols.SR4[i], pols.SR5[i], pols.SR6[i], pols.SR7[i], oldRoot[0], oldRoot[1], oldRoot[2], oldRoot[3]);
            
            SmtGetResult smtGetResult;
            smt.get(ctx.proverRequest.db, oldRoot, key, smtGetResult);
            incCounter = smtGetResult.proofHashCounter + 2;
            //cout << "smt.get() returns value=" << smtGetResult.value.get_str(16) << endl;

            if (!bFastMode)
            {
                SmtAction smtAction;
                smtAction.bIsSet = false;
                smtAction.getResult = smtGetResult;
                required.Storage.push_back(smtAction);
            }
#endif

#ifdef LOG_STORAGE
            cout << "Storage read sRD read from key: " << ctx.fr.toString(ctx.lastSWrite.key, 16) << " value:" << fr.toString(fi3, 16) << ":" << fr.toString(fi2, 16) << ":" << fr.toString(fi1, 16) << ":" << fr.toString(fi0, 16) << endl;
#endif
            mpz_class opScalar;
            fea2scalar(fr, opScalar, op0, op1, op2, op3, op4, op5, op6, op7);
            if (smtGetResult.value != opScalar)
            {
                cerr << "Error: Storage read does not match: smtGetResult.value=" << smtGetResult.value.get_str() << " opScalar=" << opScalar.get_str() << endl;
                exit(-1);
            }

            for (uint64_t k=0; k<4; k++)
            {
                pols.sKeyI[k][i] = keyI[k];
                pols.sKey[k][i] = key[k];
            }
        }

        if (rom.line[zkPC].sWR == 1)
        {
            // Copy ROM flags into the polynomials
            pols.sWR[i] = fr.one();

            if ( (ctx.lastSWrite.step == 0) || (ctx.lastSWrite.step != i) )
            {
                // Reset lastSWrite
                ctx.lastSWrite.reset();

                Goldilocks::Element Kin0[12];
                Kin0[0] = pols.C0[i];
                Kin0[1] = pols.C1[i];
                Kin0[2] = pols.C2[i];
                Kin0[3] = pols.C3[i];
                Kin0[4] = pols.C4[i];
                Kin0[5] = pols.C5[i];
                Kin0[6] = pols.C6[i];
                Kin0[7] = pols.C7[i];
                Kin0[8] = fr.zero();
                Kin0[9] = fr.zero();
                Kin0[10] = fr.zero();
                Kin0[11] = fr.zero();

                Goldilocks::Element Kin1[12];
                Kin1[0] = pols.A0[i];
                Kin1[1] = pols.A1[i];
                Kin1[2] = pols.A2[i];
                Kin1[3] = pols.A3[i];
                Kin1[4] = pols.A4[i];
                Kin1[5] = pols.A5[i];
                Kin1[6] = pols.B0[i];
                Kin1[7] = pols.B1[i];

#ifdef LOG_TIME
                struct timeval t;
                gettimeofday(&t, NULL);
#endif
                // Call poseidon and get the hash key
                poseidon.hash(fr, Kin0);
                        
                ctx.lastSWrite.keyI[0] = Kin0[0];
                ctx.lastSWrite.keyI[1] = Kin0[1];
                ctx.lastSWrite.keyI[2] = Kin0[2];
                ctx.lastSWrite.keyI[3] = Kin0[3];

                Kin1[8] = Kin0[0];
                Kin1[9] = Kin0[1];
                Kin1[10] = Kin0[2];
                Kin1[11] = Kin0[3];

                poseidon.hash(fr, Kin1);

                ctx.lastSWrite.key[0] = Kin1[0];
                ctx.lastSWrite.key[1] = Kin1[1];
                ctx.lastSWrite.key[2] = Kin1[2];
                ctx.lastSWrite.key[3] = Kin1[3];
                
#ifdef LOG_TIME
                poseidonTime += TimeDiff(t);
                poseidonTimes++;
#endif

#ifdef USE_LOCAL_STORAGE
                // Check that storage entry exists
                if (ctx.sto.find(ctx.lastSWrite.key) == ctx.sto.end())
                {
                    cerr << "Error: Storage not initialized key: " << fr.toString(ctx.lastSWrite.key, 16) << " line: " << zkPC << endl;
                    exit(-1);
                }
#endif

                // Call SMT to get the new Merkel Tree root hash
                SmtSetResult res;
                mpz_class scalarD;
                fea2scalar(fr, scalarD, pols.D0[i], pols.D1[i], pols.D2[i], pols.D3[i], pols.D4[i], pols.D5[i], pols.D6[i], pols.D7[i]);
#ifdef LOG_TIME
                gettimeofday(&t, NULL);
#endif
                Goldilocks::Element oldRoot[4];
                sr8to4(fr, pols.SR0[i], pols.SR1[i], pols.SR2[i], pols.SR3[i], pols.SR4[i], pols.SR5[i], pols.SR6[i], pols.SR7[i], oldRoot[0], oldRoot[1], oldRoot[2], oldRoot[3]);

<<<<<<< HEAD
                smt.set(ctx.db, oldRoot, ctx.lastSWrite.key, scalarD, proverRequest.bUpdateMerkleTree, res);
=======
                smt.set(ctx.proverRequest.db, oldRoot, ctx.lastSWrite.key, scalarD, res);
                incCounter = res.proofHashCounter + 2;
>>>>>>> e3ecf1fb
#ifdef LOG_TIME
                smtTime += TimeDiff(t);
                smtTimes++;
#endif
                // Store it in lastSWrite
                ctx.lastSWrite.newRoot[0] = res.newRoot[0];
                ctx.lastSWrite.newRoot[1] = res.newRoot[1];
                ctx.lastSWrite.newRoot[2] = res.newRoot[2];
                ctx.lastSWrite.newRoot[3] = res.newRoot[3];
                ctx.lastSWrite.res = res;
                ctx.lastSWrite.step = i;
            }

            if (!bFastMode)
            {
                SmtAction smtAction;
                smtAction.bIsSet = true;
                smtAction.setResult = ctx.lastSWrite.res;
                required.Storage.push_back(smtAction);
            }

            // Check that the new root hash equals op0
            Goldilocks::Element oldRoot[4];
            sr8to4(fr, op0, op1, op2, op3, op4, op5, op6, op7, oldRoot[0], oldRoot[1], oldRoot[2], oldRoot[3]);

            if ( !fr.equal(ctx.lastSWrite.newRoot[0], oldRoot[0]) ||
                 !fr.equal(ctx.lastSWrite.newRoot[1], oldRoot[1]) ||
                 !fr.equal(ctx.lastSWrite.newRoot[2], oldRoot[2]) ||
                 !fr.equal(ctx.lastSWrite.newRoot[3], oldRoot[3]) )
            {
                cerr << "Error: Storage write does not match; i: " << i << " zkPC: " << zkPC << 
                    " ctx.lastSWrite.newRoot: " << fr.toString(ctx.lastSWrite.newRoot[3], 16) << ":" << fr.toString(ctx.lastSWrite.newRoot[2], 16) << ":" << fr.toString(ctx.lastSWrite.newRoot[1], 16) << ":" << fr.toString(ctx.lastSWrite.newRoot[0], 16) <<
                    " oldRoot: " << fr.toString(oldRoot[3], 16) << ":" << fr.toString(oldRoot[2], 16) << ":" << fr.toString(oldRoot[1], 16) << ":" << fr.toString(oldRoot[0], 16) << endl;
                exit(-1);
            }

#ifdef USE_LOCAL_STORAGE
            // Store sto[poseidon_hash]=D
            mpz_class auxScalar;
            fea2scalar(fr, auxScalar, pols.D0[i], pols.D1[i], pols.D2[i], pols.D3[i]);
            ctx.sto[ctx.lastSWrite.key] = auxScalar;
#endif
            Goldilocks::Element fea[4];
            sr8to4(fr, op0, op1, op2, op3, op4, op5, op6, op7, fea[0], fea[1], fea[2], fea[3]);
            if ( !fr.equal(ctx.lastSWrite.newRoot[0], fea[0]) ||
                 !fr.equal(ctx.lastSWrite.newRoot[1], fea[1]) ||
                 !fr.equal(ctx.lastSWrite.newRoot[2], fea[2]) ||
                 !fr.equal(ctx.lastSWrite.newRoot[3], fea[3]) )
            {
                cerr << "Error: Storage write does not match: ctx.lastSWrite.newRoot=" << fea2string(fr, ctx.lastSWrite.newRoot) << " op=" << fea << endl;
                exit(-1);
            }

            for (uint64_t k=0; k<4; k++)
            {
                pols.sKeyI[k][i] =  ctx.lastSWrite.keyI[k];
                pols.sKey[k][i] = ctx.lastSWrite.key[k];
            }
        }

        if (rom.line[zkPC].hashK == 1)
        {
            pols.hashK[i] = fr.one();

            // If there is no entry in the hash database for this address, then create a new one
            if (ctx.hashK.find(addr) == ctx.hashK.end())
            {
                HashValue hashValue;
                ctx.hashK[addr] = hashValue;
            }
            
            // Get the size of the hash from D0
            int64_t iSize = fr.toS32(pols.D0[i]);
            if ((iSize<0) || (iSize>32)) {
                cerr << "Error: Invalid size for hashK:  Size:" << iSize << " Line:" << zkPC << endl;
                exit(-1);
            }
            uint64_t size = iSize;

            // Get the positon of the hash from HASHPOS
            int64_t iPos = fr.toS32(pols.HASHPOS[i]);
            if (iPos < 0)
            {
                cerr << "Error: invalid pos for HashK: pos:" << iPos << " Line:" << zkPC << endl;
                exit(-1);
            }
            uint64_t pos = iPos;

            // Get contents of opN into a
            mpz_class a;
            fea2scalar(fr, a, op0, op1, op2, op3, op4, op5, op6, op7);

            // Fill the hash data vector with chunks of the scalar value
            mpz_class result;
            for (uint64_t j=0; j<size; j++) {
                result = (a >> (size-j-1)*8) & Mask8;
                uint8_t bm = result.get_ui();
                if (ctx.hashK[addr].data.size() == (pos+j))
                {
                    ctx.hashK[addr].data.push_back(bm);
                }
                else if (ctx.hashK[addr].data.size() < (pos+j))
                {
                    cerr << "Error: hashK: trying to insert data in a position:" << (pos+j) << " higher than current data size:" << ctx.hashK[addr].data.size() << endl;
                    exit(-1);
                }
                else
                {
                    uint8_t bh;
                    bh = ctx.hashK[addr].data[pos+j];
                    if (bm != bh)
                    {
                        cerr << "Error: HashK bytes do not match: addr=" << addr << " pos+j=" << pos+j << " is bm=" << bm << " and it should be bh=" << bh << endl;
                        exit(-1);
                    }
                }
            }

            // Record the read operation
            if ( (ctx.hashK[addr].reads.find(pos) != ctx.hashK[addr].reads.end()) &&
                 (ctx.hashK[addr].reads[pos] != size) )
            {
                cerr << "Error: HashK diferent read sizes in the same position addr=" << addr << " pos=" << pos << endl;
                exit(-1);
            }
            ctx.hashK[addr].reads[pos] = size;

            // Store the size
            incHashPos = size;
        }

        if (rom.line[zkPC].hashKLen == 1)
        {
            pols.hashKLen[i] = fr.one();

            uint64_t lm = fr.toU64(op0);
            uint64_t lh = ctx.hashK[addr].data.size();
            if (lm != lh)
            {
                cerr << "Error: HashK length does not match match addr=" << addr << " is lm=" << lm << " and it should be lh=" << lh << endl;
                exit(-1);
            }
            if (!ctx.hashK[addr].bDigested)
            {
#ifdef LOG_TIME
                struct timeval t;
                gettimeofday(&t, NULL);
#endif
                string digestString = keccak256(ctx.hashK[addr].data.data(), ctx.hashK[addr].data.size());
                ctx.hashK[addr].digest.set_str(Remove0xIfPresent(digestString),16);
                ctx.hashK[addr].bDigested = true;
#ifdef LOG_TIME
                keccakTime += TimeDiff(t);
                keccakTimes++;
#endif

#ifdef LOG_HASH
                cout << "Hash calculate hashKLen: addr:" << addr << " hash:" << ctx.hashK[addr].digest.get_str(16) << " size:" << ctx.hashK[addr].data.size() << " data:";
                for (uint64_t k=0; k<ctx.hashK[addr].data.size(); k++) cout << byte2string(ctx.hashK[addr].data[k]) << ":";
                cout << endl;
#endif   
            }
        }

        if (rom.line[zkPC].hashKDigest == 1)
        {
            pols.hashKDigest[i] = fr.one();

            // Get contents of op into dg
            mpz_class dg;
            fea2scalar(fr, dg, op0, op1, op2, op3, op4, op5, op6, op7);

            // Check the digest has been calculated
            if (!ctx.hashK[addr].bDigested)
            {
                cerr << "Error: hashKDigest: Cannot load keccak from DB" << endl;
                exit(-1);
            }
            
            if (dg != ctx.hashK[addr].digest)
            {
                cerr << "Error: hashKDigest: Digest does not match op" << endl;
                exit(-1);
            }
            incCounter = ceil(double(ctx.hashK[addr].data.size()) + 1) / 136;
        }
            
        if (rom.line[zkPC].hashP == 1)
        {
            pols.hashP[i] = fr.one();

            // If there is no entry in the hash database for this address, then create a new one
            if (ctx.hashP.find(addr) == ctx.hashP.end())
            {
                HashValue hashValue;
                ctx.hashP[addr] = hashValue;
            }
            
            // Get the size of the hash from D0
            int64_t iSize = fr.toS32(pols.D0[i]);
            if ((iSize<0) || (iSize>32)) {
                cerr << "Error: Invalid size for hashP:  Size:" << iSize << " Line:" << zkPC << endl;
                exit(-1);
            }
            uint64_t size = iSize;

            // Get the positon of the hash from HASHPOS
            int64_t iPos = fr.toS32(pols.HASHPOS[i]);
            if (iPos < 0)
            {
                cerr << "Error: invalid pos for HashP: pos:" << iPos << " Line:" << zkPC << endl;
                exit(-1);
            }
            uint64_t pos = iPos;

            // Get contents of opN into a
            mpz_class a;
            fea2scalar(fr, a, op0, op1, op2, op3, op4, op5, op6, op7);

            // Fill the hash data vector with chunks of the scalar value
            mpz_class result;
            for (uint64_t j=0; j<size; j++) {
                result = (a >> (size-j-1)*8) & Mask8;
                uint8_t bm = result.get_ui();
                if (ctx.hashP[addr].data.size() == (pos+j))
                {
                    ctx.hashP[addr].data.push_back(bm);
                }
                else if (ctx.hashP[addr].data.size() < (pos+j))
                {
                    cerr << "Error: hashP: trying to insert data in a position:" << (pos+j) << " higher than current data size:" << ctx.hashP[addr].data.size() << endl;
                    exit(-1);
                }
                else
                {
                    uint8_t bh;
                    bh = ctx.hashP[addr].data[pos+j];
                    if (bm != bh)
                    {
                        cerr << "Error: HashP bytes do not match: addr=" << addr << " pos+j=" << pos+j << " is bm=" << bm << " and it should be bh=" << bh << endl;
                        exit(-1);
                    }
                }
            }

            // Record the read operation
            if ( (ctx.hashP[addr].reads.find(pos) != ctx.hashP[addr].reads.end()) &&
                 (ctx.hashP[addr].reads[pos] != size) )
            {
                cerr << "Error: HashP diferent read sizes in the same position addr=" << addr << " pos=" << pos << endl;
                exit(-1);
            }
            ctx.hashK[addr].reads[pos] = size;

            // Store the size
            incHashPos = size;
        }

        if (rom.line[zkPC].hashPLen == 1)
        {
            pols.hashPLen[i] = fr.one();

            uint64_t lm = fr.toU64(op0);
            uint64_t lh = ctx.hashP[addr].data.size();
            if (lm != lh)
            {
                cerr << "Error: HashK length does not match match addr=" << addr << " is lm=" << lm << " and it should be lh=" << lh << endl;
                exit(-1);
            }
            if (!ctx.hashP[addr].bDigested)
            {
#ifdef LOG_TIME
                struct timeval t;
                gettimeofday(&t, NULL);
#endif
                PoseidonLinear(fr, poseidon, ctx.hashP[addr].data, ctx.hashP[addr].digest);
                ctx.hashP[addr].bDigested = true;
<<<<<<< HEAD
                ctx.db.setProgram(ctx.hashP[addr].digest.get_str(16), ctx.hashP[addr].data, proverRequest.bUpdateMerkleTree);
=======
                ctx.proverRequest.db.setProgram(ctx.hashP[addr].digest.get_str(16), ctx.hashP[addr].data);
                // await db.setProgram(stringToH4(ctx.hashP[addr].digest), ctx.hashP[addr].data); TODO: port stringToH4
>>>>>>> e3ecf1fb
#ifdef LOG_TIME
                poseidonTime += TimeDiff(t);
                poseidonTimes++;
#endif

#ifdef LOG_HASH
                cout << "Hash calculate hashPLen: addr:" << addr << " hash:" << ctx.hashP[addr].digest.get_str(16) << " size:" << ctx.hashP[addr].data.size() << " data:";
                for (uint64_t k=0; k<ctx.hashP[addr].data.size(); k++) cout << byte2string(ctx.hashP[addr].data[k]) << ":";
                cout << endl;
#endif   
            }
        }

        if (rom.line[zkPC].hashPDigest == 1)
        {
            pols.hashPDigest[i] = fr.one();

            // Get contents of op into dg
            mpz_class dg;
            fea2scalar(fr, dg, op0, op1, op2, op3, op4, op5, op6, op7);

            if (ctx.hashP.find(addr) == ctx.hashP.end())
            {
                HashValue hashValue;
                hashValue.digest = dg;
                hashValue.bDigested = true;
                ctx.proverRequest.db.getProgram(hashValue.digest.get_str(16), hashValue.data);
                ctx.hashP[addr] = hashValue;
            }

            incCounter = ceil((double(ctx.hashP[addr].data.size()) + 1) / 56);

            // Check that digest equals op
            if (dg != ctx.hashP[addr].digest)
            {
                cerr << "Error: hashPDigest: ctx.hashP[addr].digest=" << ctx.hashP[addr].digest.get_str(16) << " does not match op=" << dg.get_str(16) << endl;
                exit(-1);
            }
        }

        if (rom.line[zkPC].hashPDigest || rom.line[zkPC].sWR)
        {
            mpz_class op;
            fea2scalar(fr, op, op0, op1, op2, op3, op4, op5, op6, op7);

            // Store the binary action to execute it later with the binary SM
            if (!bFastMode)
            {
                BinaryAction binaryAction;
                binaryAction.a = op;
                binaryAction.b = 0;
                binaryAction.c = op;
                binaryAction.opcode = 1;
                required.Binary.push_back(binaryAction);
            }
        }

        // Copy ROM flags into the polynomials
        //if (rom.line[zkPC].ecRecover == 1) pols.ecRecover[i] = 1; TODO: Check if this is correct

        // If arith, check that A*B + C = D<<256 + op, using scalars (result can be a big number)
        if (rom.line[zkPC].arith == 1)
        {
            if (rom.line[zkPC].arithEq0==1 && rom.line[zkPC].arithEq1==0 && rom.line[zkPC].arithEq2==0 && rom.line[zkPC].arithEq3==0)
            {            
                // Convert to scalar
                mpz_class A, B, C, D, op;
                fea2scalar(fr, A, pols.A0[i], pols.A1[i], pols.A2[i], pols.A3[i], pols.A4[i], pols.A5[i], pols.A6[i], pols.A7[i]);
                fea2scalar(fr, B, pols.B0[i], pols.B1[i], pols.B2[i], pols.B3[i], pols.B4[i], pols.B5[i], pols.B6[i], pols.B7[i]);
                fea2scalar(fr, C, pols.C0[i], pols.C1[i], pols.C2[i], pols.C3[i], pols.C4[i], pols.C5[i], pols.C6[i], pols.C7[i]);
                fea2scalar(fr, D, pols.D0[i], pols.D1[i], pols.D2[i], pols.D3[i], pols.D4[i], pols.D5[i], pols.D6[i], pols.D7[i]);
                fea2scalar(fr, op, op0, op1, op2, op3, op4, op5, op6, op7);

                // Check the condition
                if ( (A*B) + C != (D<<256) + op ) {
                    cerr << "Error: Arithmetic does not match: " << zkPC << endl;
                    mpz_class left = (A*B) + C;
                    mpz_class right = (D<<256) + op;
                    cerr << "(A*B) + C = " << left.get_str(16) << endl;
                    cerr << "(D<<256) + op = " << right.get_str(16) << endl;
                    exit(-1);
                }

                // Copy ROM flags into the polynomials
                pols.arith[i] = fr.one();
                pols.arithEq0[i] = fr.one();

                // Store the arith action to execute it later with the arith SM
                if (!bFastMode)
                {
                    ArithAction arithAction;
                    arithAction.x1 = A;
                    arithAction.y1 = B;
                    arithAction.x2 = C;
                    arithAction.y2 = D;
                    arithAction.x3 = 0;
                    arithAction.y3 = op;
                    arithAction.selEq0 = 1;
                    arithAction.selEq1 = 0;
                    arithAction.selEq2 = 0;
                    arithAction.selEq3 = 0;
                    required.Arith.push_back(arithAction);
                }
            }
            else
            {
                // Convert to scalar
                mpz_class x1, y1, x2, y2, x3, y3;
                fea2scalar(fr, x1, pols.A0[i], pols.A1[i], pols.A2[i], pols.A3[i], pols.A4[i], pols.A5[i], pols.A6[i], pols.A7[i]);
                fea2scalar(fr, y1, pols.B0[i], pols.B1[i], pols.B2[i], pols.B3[i], pols.B4[i], pols.B5[i], pols.B6[i], pols.B7[i]);
                fea2scalar(fr, x2, pols.C0[i], pols.C1[i], pols.C2[i], pols.C3[i], pols.C4[i], pols.C5[i], pols.C6[i], pols.C7[i]);
                fea2scalar(fr, y2, pols.D0[i], pols.D1[i], pols.D2[i], pols.D3[i], pols.D4[i], pols.D5[i], pols.D6[i], pols.D7[i]);
                fea2scalar(fr, x3, pols.D0[i], pols.E1[i], pols.E2[i], pols.E3[i], pols.E4[i], pols.E5[i], pols.E6[i], pols.E7[i]);
                fea2scalar(fr, y3, op0, op1, op2, op3, op4, op5, op6, op7);

                bool dbl = false;
                if (rom.line[zkPC].arithEq0==0 && rom.line[zkPC].arithEq1==1 && rom.line[zkPC].arithEq2==0 && rom.line[zkPC].arithEq3==1)
                {
                    dbl = false;
                }
                else if (rom.line[zkPC].arithEq0==0 && rom.line[zkPC].arithEq1==0 && rom.line[zkPC].arithEq2==1 && rom.line[zkPC].arithEq3==1)
                {
                    dbl = true;
                }
                else
                {
                    cerr << "Error: Invalid arithmetic op" << endl;
                    exit(-1);
                }

                RawFec::Element s;
                if (dbl)
                {
                    // s = 3*(x1^2)/(2*y1)
                    RawFec::Element fecX1, fecY1, numerator, denominator;
                    fec.fromString(fecX1, x1.get_str());
                    fec.fromString(fecY1, y1.get_str());

                    // numerator = 3*(x1^2)
                    fec.mul(numerator, fecX1, fecX1);
                    fec.fromUI(denominator, 3);
                    fec.mul(numerator, numerator, denominator);

                    // denominator = 2*y1 = y1+y1
                    fec.add(denominator, fecY1, fecY1);

                    // s = numerator/denominator
                    fec.div(s, numerator, denominator);

                    // TODO: y1 == 0 => division by zero ==> how manage? Feli
                }
                else
                {
                    // s = (y2-y1)/(x2-x1)
                    RawFec::Element fecX1, fecY1, fecX2, fecY2, numerator, denominator;
                    fec.fromString(fecX1, x1.get_str());
                    fec.fromString(fecY1, y1.get_str());
                    fec.fromString(fecX2, x2.get_str());
                    fec.fromString(fecY2, y2.get_str());

                    // numerator = y2-y1
                    fec.sub(numerator, fecY2, fecY1);

                    // denominator = x2-x1
                    fec.add(denominator, fecX2, fecX1);

                    // s = numerator/denominator
                    fec.div(s, numerator, denominator);

                    // TODO: x2-x1 == 0 => division by zero ==> how manage? Feli
                }

                RawFec::Element fecX1, fecS, minuend, subtrahend;
                mpz_class _x3, _y3;
                
                // Calculate _x3 = s*s - x1 +(x1 if dbl, x2 otherwise)
                fec.fromString(fecX1, x1.get_str());
                if (dbl)
                {
                    fec.add(subtrahend, fecX1, fecX1 );
                }
                else
                {
                    RawFec::Element fecX2;
                    fec.fromString(fecX2, x2.get_str());
                    fec.add(subtrahend, fecX1, fecX1 );
                }
                fec.mul(minuend, s, s);
                fec.sub(fecS, minuend, subtrahend);
                _x3.set_str(fec.toString(fecS), 10);

                // Calculate _y3 = s*(x1-x3) - y1
                RawFec::Element fecX3;
                fec.fromString(fecX3, x3.get_str());
                fec.sub(minuend, fecX1, fecX3);
                fec.mul(minuend, s, minuend);
                fec.fromString(subtrahend, y1.get_str());
                fec.sub(fecS, minuend, subtrahend);
                _y3.set_str(fec.toString(fecS), 10);

                // Compare
                bool x3eq = (x3 == _x3);
                bool y3eq = (y3 == _y3);

                if (!x3eq || !y3eq)
                {
                    cerr << "Error: Arithmetic curve " << (dbl?"dbl":"add") << "point does not match" << endl;
                    cerr << "x1=" << x1.get_str() << " y1=" << y1.get_str() << 
                            " x2=" << x2.get_str() << " y2=" << y2.get_str() << 
                            " x3=" << x3.get_str() << " y3=" << y3.get_str() << 
                            " _x3=" << _x3.get_str() << " _y3=" << _y3.get_str() << endl;
                    exit(-1);
                }

                pols.arith[i] = fr.one();
                pols.arithEq0[i] = fr.fromU64(rom.line[zkPC].arithEq0);
                pols.arithEq1[i] = fr.fromU64(rom.line[zkPC].arithEq1);
                pols.arithEq2[i] = fr.fromU64(rom.line[zkPC].arithEq2);
                pols.arithEq3[i] = fr.fromU64(rom.line[zkPC].arithEq3);

                // Store the arith action to execute it later with the arith SM
                if (!bFastMode)
                {
                    ArithAction arithAction;
                    arithAction.x1 = x1;
                    arithAction.y1 = y1;
                    arithAction.x2 = dbl ? x1 : x2;
                    arithAction.y2 = dbl ? y1 : y2;
                    arithAction.x3 = x3;
                    arithAction.y3 = y3;
                    arithAction.selEq0 = 0;
                    arithAction.selEq1 = dbl ? 0 : 1;
                    arithAction.selEq2 = dbl ? 1 : 0;
                    arithAction.selEq3 = 1;
                    required.Arith.push_back(arithAction);
                }
            }
        }

        // Copy ROM flags into the polynomials
        //if (rom.line[zkPC].shl == 1) pols.shl[i] = 1; TODO: Check if this is correct
        //if (rom.line[zkPC].shr == 1) pols.shr[i] = 1;

        if (rom.line[zkPC].bin == 1)
        {
            if (rom.line[zkPC].binOpcode == 0) // ADD
            {
                mpz_class a, b, c;
                fea2scalar(fr, a, pols.A0[i], pols.A1[i], pols.A2[i], pols.A3[i], pols.A4[i], pols.A5[i], pols.A6[i], pols.A7[i]);
                fea2scalar(fr, b, pols.B0[i], pols.B1[i], pols.B2[i], pols.B3[i], pols.B4[i], pols.B5[i], pols.B6[i], pols.B7[i]);
                fea2scalar(fr, c, op0, op1, op2, op3, op4, op5, op6, op7);

                mpz_class expectedC;
                expectedC = (a + b) & Mask256;
                if (c != expectedC)
                {
                    cerr << "Error: Binary ADD operation does not match" << endl;
                    exit(-1);
                }
                
                pols.binOpcode[i] = fr.zero();
                pols.carry[i] = fr.fromU64(((a + b) >> 256) > 0);

                // Store the binary action to execute it later with the binary SM
                if (!bFastMode)
                {
                    BinaryAction binaryAction;
                    binaryAction.a = a;
                    binaryAction.b = b;
                    binaryAction.c = c;
                    binaryAction.opcode = 0;
                    required.Binary.push_back(binaryAction);
                }
            }
            else if (rom.line[zkPC].binOpcode == 1) // SUB
            {
                mpz_class a, b, c;
                fea2scalar(fr, a, pols.A0[i], pols.A1[i], pols.A2[i], pols.A3[i], pols.A4[i], pols.A5[i], pols.A6[i], pols.A7[i]);
                fea2scalar(fr, b, pols.B0[i], pols.B1[i], pols.B2[i], pols.B3[i], pols.B4[i], pols.B5[i], pols.B6[i], pols.B7[i]);
                fea2scalar(fr, c, op0, op1, op2, op3, op4, op5, op6, op7);

                mpz_class expectedC;
                expectedC = (a - b + TwoTo256) & Mask256;
                if (c != expectedC)
                {
                    cerr << "Error: Binary SUB operation does not match" << endl;
                    exit(-1);
                }
                
                pols.binOpcode[i] = fr.one();
                pols.carry[i] = fr.fromU64((a - b) < 0);

                // Store the binary action to execute it later with the binary SM
                if (!bFastMode)
                {
                    BinaryAction binaryAction;
                    binaryAction.a = a;
                    binaryAction.b = b;
                    binaryAction.c = c;
                    binaryAction.opcode = 1;
                    required.Binary.push_back(binaryAction);
                }
            }
            else if (rom.line[zkPC].binOpcode == 2) // LT
            {
                mpz_class a, b, c;
                fea2scalar(fr, a, pols.A0[i], pols.A1[i], pols.A2[i], pols.A3[i], pols.A4[i], pols.A5[i], pols.A6[i], pols.A7[i]);
                fea2scalar(fr, b, pols.B0[i], pols.B1[i], pols.B2[i], pols.B3[i], pols.B4[i], pols.B5[i], pols.B6[i], pols.B7[i]);
                fea2scalar(fr, c, op0, op1, op2, op3, op4, op5, op6, op7);

                mpz_class expectedC;
                expectedC = (a < b);
                if (c != expectedC)
                {
                    cerr << "Error: Binary LT operation does not match" << endl;
                    exit(-1);
                }
                
                pols.binOpcode[i] = fr.fromU64(2);
                pols.carry[i] = fr.fromU64(a < b);

                // Store the binary action to execute it later with the binary SM
                if (!bFastMode)
                {
                    BinaryAction binaryAction;
                    binaryAction.a = a;
                    binaryAction.b = b;
                    binaryAction.c = c;
                    binaryAction.opcode = 2;
                    required.Binary.push_back(binaryAction);
                }
            }
            else if (rom.line[zkPC].binOpcode == 3) // SLT
            {
                mpz_class a, b, c;
                fea2scalar(fr, a, pols.A0[i], pols.A1[i], pols.A2[i], pols.A3[i], pols.A4[i], pols.A5[i], pols.A6[i], pols.A7[i]);
                fea2scalar(fr, b, pols.B0[i], pols.B1[i], pols.B2[i], pols.B3[i], pols.B4[i], pols.B5[i], pols.B6[i], pols.B7[i]);
                fea2scalar(fr, c, op0, op1, op2, op3, op4, op5, op6, op7);
                if (a >= TwoTo255) a = a - TwoTo256;
                if (b >= TwoTo255) b = b - TwoTo256;


                mpz_class expectedC;
                expectedC = (a < b);
                if (c != expectedC)
                {
                    cerr << "Error: Binary SLT operation does not match" << endl;
                    exit(-1);
                }
                
                pols.binOpcode[i] = fr.fromU64(3);
                mpz_class sa = ( (a >> 255) != 0 ) ? ((One<<256) - a) : a;
                mpz_class sb = ( (b >> 255) != 0 ) ? ((One<<256) - b) : b;
                pols.carry[i] = fr.fromU64(sa < sb);

                // Store the binary action to execute it later with the binary SM
                if (!bFastMode)
                {
                    BinaryAction binaryAction;
                    binaryAction.a = a;
                    binaryAction.b = b;
                    binaryAction.c = c;
                    binaryAction.opcode = 3;
                    required.Binary.push_back(binaryAction);
                }
            }
            else if (rom.line[zkPC].binOpcode == 4) // EQ
            {
                mpz_class a, b, c;
                fea2scalar(fr, a, pols.A0[i], pols.A1[i], pols.A2[i], pols.A3[i], pols.A4[i], pols.A5[i], pols.A6[i], pols.A7[i]);
                fea2scalar(fr, b, pols.B0[i], pols.B1[i], pols.B2[i], pols.B3[i], pols.B4[i], pols.B5[i], pols.B6[i], pols.B7[i]);
                fea2scalar(fr, c, op0, op1, op2, op3, op4, op5, op6, op7);

                mpz_class expectedC;
                expectedC = (a == b);
                if (c != expectedC)
                {
                    cerr << "Error: Binary EQ operation does not match" << endl;
                    exit(-1);
                }
                
                pols.binOpcode[i] = fr.fromU64(4);
                pols.carry[i] = fr.fromU64((a == b));
                
                // Store the binary action to execute it later with the binary SM
                if (!bFastMode)
                {
                    BinaryAction binaryAction;
                    binaryAction.a = a;
                    binaryAction.b = b;
                    binaryAction.c = c;
                    binaryAction.opcode = 4;
                    required.Binary.push_back(binaryAction);
                }
            }
            else if (rom.line[zkPC].binOpcode == 5) // AND
            {
                mpz_class a, b, c;
                fea2scalar(fr, a, pols.A0[i], pols.A1[i], pols.A2[i], pols.A3[i], pols.A4[i], pols.A5[i], pols.A6[i], pols.A7[i]);
                fea2scalar(fr, b, pols.B0[i], pols.B1[i], pols.B2[i], pols.B3[i], pols.B4[i], pols.B5[i], pols.B6[i], pols.B7[i]);
                fea2scalar(fr, c, op0, op1, op2, op3, op4, op5, op6, op7);

                mpz_class expectedC;
                expectedC = (a & b);
                if (c != expectedC)
                {
                    cerr << "Error: Binary AND operation does not match" << endl;
                    exit(-1);
                }
                
                pols.binOpcode[i] = fr.fromU64(5);
                
                // Store the binary action to execute it later with the binary SM
                if (!bFastMode)
                {
                    BinaryAction binaryAction;
                    binaryAction.a = a;
                    binaryAction.b = b;
                    binaryAction.c = c;
                    binaryAction.opcode = 5;
                    required.Binary.push_back(binaryAction);
                }
            }
            else if (rom.line[zkPC].binOpcode == 6) // OR
            {
                mpz_class a, b, c;
                fea2scalar(fr, a, pols.A0[i], pols.A1[i], pols.A2[i], pols.A3[i], pols.A4[i], pols.A5[i], pols.A6[i], pols.A7[i]);
                fea2scalar(fr, b, pols.B0[i], pols.B1[i], pols.B2[i], pols.B3[i], pols.B4[i], pols.B5[i], pols.B6[i], pols.B7[i]);
                fea2scalar(fr, c, op0, op1, op2, op3, op4, op5, op6, op7);

                mpz_class expectedC;
                expectedC = (a | b);
                if (c != expectedC)
                {
                    cerr << "Error: Binary OR operation does not match" << endl;
                    exit(-1);
                }
                
                pols.binOpcode[i] = fr.fromU64(6);
                
                // Store the binary action to execute it later with the binary SM
                if (!bFastMode)
                {
                    BinaryAction binaryAction;
                    binaryAction.a = a;
                    binaryAction.b = b;
                    binaryAction.c = c;
                    binaryAction.opcode = 6;
                    required.Binary.push_back(binaryAction);
                }
            }
            else if (rom.line[zkPC].binOpcode == 7) // XOR
            {
                mpz_class a, b, c;
                fea2scalar(fr, a, pols.A0[i], pols.A1[i], pols.A2[i], pols.A3[i], pols.A4[i], pols.A5[i], pols.A6[i], pols.A7[i]);
                fea2scalar(fr, b, pols.B0[i], pols.B1[i], pols.B2[i], pols.B3[i], pols.B4[i], pols.B5[i], pols.B6[i], pols.B7[i]);
                fea2scalar(fr, c, op0, op1, op2, op3, op4, op5, op6, op7);

                mpz_class expectedC;
                expectedC = (a ^ b);
                if (c != expectedC)
                {
                    cerr << "Error: Binary XOR operation does not match" << endl;
                    exit(-1);
                }
                
                pols.binOpcode[i] = fr.fromU64(7);
                
                // Store the binary action to execute it later with the binary SM
                if (!bFastMode)
                {
                    BinaryAction binaryAction;
                    binaryAction.a = a;
                    binaryAction.b = b;
                    binaryAction.c = c;
                    binaryAction.opcode = 7;
                    required.Binary.push_back(binaryAction);
                }
            }
            else
            {
                cerr << "Error: Invalid binary operation opcode" << rom.line[zkPC].binOpcode <<  endl;
                exit(-1);
            }
            pols.bin[i] = fr.one();
        }

        if (rom.line[zkPC].memAlign==1)
        {
            pols.memAlign[i] = fr.one();

            mpz_class m0;
            fea2scalar(fr, m0, pols.A0[i], pols.A1[i], pols.A2[i], pols.A3[i], pols.A4[i], pols.A5[i], pols.A6[i], pols.A7[i]);
            mpz_class m1;
            fea2scalar(fr, m1, pols.B0[i], pols.B1[i], pols.B2[i], pols.B3[i], pols.B4[i], pols.B5[i], pols.B6[i], pols.B7[i]);
            mpz_class v;
            fea2scalar(fr, v, op0, op1, op2, op3, op4, op5, op6, op7);
            mpz_class offsetScalar;
            fea2scalar(fr, offsetScalar, pols.C0[i], pols.C1[i], pols.C2[i], pols.C3[i], pols.C4[i], pols.C5[i], pols.C6[i], pols.C7[i]);
            if (offsetScalar<0 || offsetScalar>32)
            {
                cerr << "Error: MemAlign out of range offset=" << offsetScalar.get_str() << endl;
                exit(-1);
            }
            uint64_t offset = offsetScalar.get_ui();

            if (rom.line[zkPC].memAlignWR==1 && rom.line[zkPC].memAlignWR8==0)
            {
                pols.memAlignWR[i] = fr.one();
                //pols.memAlignWR8[i] = fr.zero();

                mpz_class w0;
                fea2scalar(fr, w0, pols.D0[i], pols.D1[i], pols.D2[i], pols.D3[i], pols.D4[i], pols.D5[i], pols.D6[i], pols.D7[i]);
                mpz_class w1;
                fea2scalar(fr, w1, pols.E0[i], pols.E1[i], pols.E2[i], pols.E3[i], pols.E4[i], pols.E5[i], pols.E6[i], pols.E7[i]);
                mpz_class _W0;

                _W0 = (m0 & (TwoTo256 - (One << (256-offset*8)))) | (v >> offset*8);
                mpz_class _W1;
                _W1 = (m1 & (Mask256 >> offset*8)) | ((v << (256 - offset*8)) & Mask256);
                if ( (w0 != _W0) || (w1 != _W1) )
                {
                    cerr << "Error: MemAlign w0, w1 invalid: w0=" << w0.get_str(16) << " w1=" << w1.get_str(16) << " _W0=" << _W0.get_str(16) << " _W1=" << _W1.get_str(16) << " m0=" << m0.get_str(16) << " m1=" << m1.get_str(16) << " offset=" << offset << " v=" << v.get_str(16) << endl;
                    exit(-1);
                }

                if (!bFastMode)
                {
                    MemAlignAction memAlignAction;
                    memAlignAction.m0 = m0;
                    memAlignAction.m1 = m1;
                    memAlignAction.w0 = w0;
                    memAlignAction.w1 = w1;
                    memAlignAction.v = v;
                    memAlignAction.offset = offset;
                    memAlignAction.wr256 = 1;    
                    memAlignAction.wr8 = 0;    
                    required.MemAlign.push_back(memAlignAction);
                }
            }
            else if (rom.line[zkPC].memAlignWR==0 && rom.line[zkPC].memAlignWR8==1)
            {
                //pols.memAlignWR[i] = fr.zero();
                pols.memAlignWR8[i] = fr.one();

                mpz_class w0;
                fea2scalar(fr, w0, pols.D0[i], pols.D1[i], pols.D2[i], pols.D3[i], pols.D4[i], pols.D5[i], pols.D6[i], pols.D7[i]);
                mpz_class _W0;
//                mpz_class byteMaskOn256a("FF00000000000000000000000000000000000000000000000000000000000000", 16);
//                _W0 = (m0 & ~(byteMaskOn256a >> offset*8)) | (v & 0xFF << (31-offset)*8);
                mpz_class byteMaskOn256("FFFFFFFFFFFFFFFFFFFFFFFFFFFFFFFFFFFFFFFFFFFFFFFFFFFFFFFFFFFFFFFF00FFFFFFFFFFFFFFFFFFFFFFFFFFFFFFFFFFFFFFFFFFFFFFFFFFFFFFFFFFFFFF", 16);              
                _W0 = (m0 & (byteMaskOn256 >> offset*8)) | (v & 0xFF << (31-offset)*8);
                if (w0 != _W0)
                {
                    cerr << "Error: MemAlign w0 invalid: w0=" << w0.get_str(16) << " _W0=" << _W0.get_str(16) << " m0=" << m0.get_str(16) << " offset=" << offset << " v=" << v.get_str(16) << endl;
                    exit(-1);
                }

                if (!bFastMode)
                {
                    MemAlignAction memAlignAction;
                    memAlignAction.m0 = m0;
                    memAlignAction.m1 = 0;
                    memAlignAction.w0 = w0;
                    memAlignAction.w1 = 0;
                    memAlignAction.v = v;
                    memAlignAction.offset = offset;
                    memAlignAction.wr256 = 0;    
                    memAlignAction.wr8 = 1;    
                    required.MemAlign.push_back(memAlignAction);     
                }            
            }
            else if (rom.line[zkPC].memAlignWR==0 && rom.line[zkPC].memAlignWR8==0)
            {
                //pols.memAlignWR[i] = fr.zero(); // TODO: Should we comment this out?
                //pols.memAlignWR8[i] = fr.zero(); // TODO: Should we comment this out?

                mpz_class leftV;
                leftV = (m0 << offset*8) & Mask256;
                mpz_class rightV;
                rightV = (m1 >> (256 - offset*8)) & (Mask256 >> (256 - offset*8));
                mpz_class _V;
                _V = leftV | rightV;
                if (v != _V)
                {
                    cerr << "Error: MemAlign v invalid: v=" << v.get_str(16) << " _V=" << _V.get_str(16) << " m0=" << m0.get_str(16) << " m1=" << m1.get_str(16) << " offset=" << offset << endl;
                    exit(-1);
                }

                if (!bFastMode)
                {
                    MemAlignAction memAlignAction;
                    memAlignAction.m0 = m0;
                    memAlignAction.m1 = m1;
                    memAlignAction.w0 = 0;
                    memAlignAction.w1 = 0;
                    memAlignAction.v = v;
                    memAlignAction.offset = offset;
                    memAlignAction.wr256 = 0;    
                    memAlignAction.wr8 = 0;    
                    required.MemAlign.push_back(memAlignAction);       
                }         
            }
        }

        //if (rom.line[zkPC].comparator == 1) pols.comparator[i] = 1; TODO: Check if this is correct
        //if (rom.line[zkPC].opcodeRomMap == 1) pols.opcodeRomMap[i] = 1;

        /***********/
        /* SETTERS */
        /***********/

        // If setA, A'=op
        if (rom.line[zkPC].setA == 1) {
            pols.A0[nexti] = op0;
            pols.A1[nexti] = op1;
            pols.A2[nexti] = op2;
            pols.A3[nexti] = op3;
            pols.A4[nexti] = op4;
            pols.A5[nexti] = op5;
            pols.A6[nexti] = op6;
            pols.A7[nexti] = op7;
            pols.setA[i] = fr.one();
#ifdef LOG_SETX
            cout << "setA A[nexti]=" << pols.A3[nexti] << ":" << pols.A2[nexti] << ":" << pols.A1[nexti] << ":" << fr.toString(pols.A0[nexti], 16) << endl;
#endif
        } else {
            pols.A0[nexti] = pols.A0[i];
            pols.A1[nexti] = pols.A1[i];
            pols.A2[nexti] = pols.A2[i];
            pols.A3[nexti] = pols.A3[i];
            pols.A4[nexti] = pols.A4[i];
            pols.A5[nexti] = pols.A5[i];
            pols.A6[nexti] = pols.A6[i];
            pols.A7[nexti] = pols.A7[i];
        }

        // If setB, B'=op
        if (rom.line[zkPC].setB == 1) {
            pols.B0[nexti] = op0;
            pols.B1[nexti] = op1;
            pols.B2[nexti] = op2;
            pols.B3[nexti] = op3;
            pols.B4[nexti] = op4;
            pols.B5[nexti] = op5;
            pols.B6[nexti] = op6;
            pols.B7[nexti] = op7;
            pols.setB[i] = fr.one();
#ifdef LOG_SETX
            cout << "setB B[nexti]=" << pols.B3[nexti] << ":" << pols.B2[nexti] << ":" << pols.B1[nexti] << ":" << fr.toString(pols.B0[nexti], 16) << endl;
#endif
        } else {
            pols.B0[nexti] = pols.B0[i];
            pols.B1[nexti] = pols.B1[i];
            pols.B2[nexti] = pols.B2[i];
            pols.B3[nexti] = pols.B3[i];
            pols.B4[nexti] = pols.B4[i];
            pols.B5[nexti] = pols.B5[i];
            pols.B6[nexti] = pols.B6[i];
            pols.B7[nexti] = pols.B7[i];
        }

        // If setC, C'=op
        if (rom.line[zkPC].setC == 1) {
            pols.C0[nexti] = op0;
            pols.C1[nexti] = op1;
            pols.C2[nexti] = op2;
            pols.C3[nexti] = op3;
            pols.C4[nexti] = op4;
            pols.C5[nexti] = op5;
            pols.C6[nexti] = op6;
            pols.C7[nexti] = op7;
            pols.setC[i] = fr.one();
#ifdef LOG_SETX
            cout << "setC C[nexti]=" << pols.C3[nexti] << ":" << pols.C2[nexti] << ":" << pols.C1[nexti] << ":" << fr.toString(pols.C0[nexti], 16) << endl;
#endif
        } else {
            pols.C0[nexti] = pols.C0[i];
            pols.C1[nexti] = pols.C1[i];
            pols.C2[nexti] = pols.C2[i];
            pols.C3[nexti] = pols.C3[i];
            pols.C4[nexti] = pols.C4[i];
            pols.C5[nexti] = pols.C5[i];
            pols.C6[nexti] = pols.C6[i];
            pols.C7[nexti] = pols.C7[i];
        }

        // If setD, D'=op
        if (rom.line[zkPC].setD == 1) {
            pols.D0[nexti] = op0;
            pols.D1[nexti] = op1;
            pols.D2[nexti] = op2;
            pols.D3[nexti] = op3;
            pols.D4[nexti] = op4;
            pols.D5[nexti] = op5;
            pols.D6[nexti] = op6;
            pols.D7[nexti] = op7;
            pols.setD[i] = fr.one();
#ifdef LOG_SETX
            cout << "setD D[nexti]=" << pols.D3[nexti] << ":" << pols.D2[nexti] << ":" << pols.D1[nexti] << ":" << fr.toString(pols.D0[nexti], 16) << endl;
#endif
        } else {
            pols.D0[nexti] = pols.D0[i];
            pols.D1[nexti] = pols.D1[i];
            pols.D2[nexti] = pols.D2[i];
            pols.D3[nexti] = pols.D3[i];
            pols.D4[nexti] = pols.D4[i];
            pols.D5[nexti] = pols.D5[i];
            pols.D6[nexti] = pols.D6[i];
            pols.D7[nexti] = pols.D7[i];
        }
        
        // If setE, E'=op
        if (rom.line[zkPC].setE == 1) {
            pols.E0[nexti] = op0;
            pols.E1[nexti] = op1;
            pols.E2[nexti] = op2;
            pols.E3[nexti] = op3;
            pols.E4[nexti] = op4;
            pols.E5[nexti] = op5;
            pols.E6[nexti] = op6;
            pols.E7[nexti] = op7;
            pols.setE[i] = fr.one();
#ifdef LOG_SETX
            cout << "setE E[nexti]=" << pols.E3[nexti] << ":" << pols.E2[nexti] << ":" << pols.E1[nexti] << ":" << fr.toString(pols.E0[nexti] ,16) << endl;
#endif
        } else {
            pols.E0[nexti] = pols.E0[i];
            pols.E1[nexti] = pols.E1[i];
            pols.E2[nexti] = pols.E2[i];
            pols.E3[nexti] = pols.E3[i];
            pols.E4[nexti] = pols.E4[i];
            pols.E5[nexti] = pols.E5[i];
            pols.E6[nexti] = pols.E6[i];
            pols.E7[nexti] = pols.E7[i];
        }

        // If setSR, SR'=op
        if (rom.line[zkPC].setSR == 1) {
            pols.SR0[nexti] = op0;
            pols.SR1[nexti] = op1;
            pols.SR2[nexti] = op2;
            pols.SR3[nexti] = op3;
            pols.SR4[nexti] = op4;
            pols.SR5[nexti] = op5;
            pols.SR6[nexti] = op6;
            pols.SR7[nexti] = op7;
            pols.setSR[i] = fr.one();
#ifdef LOG_SETX
            cout << "setSR SR[nexti]=" << fr.toString(pols.SR[nexti], 16) << endl;
#endif
        } else {
            pols.SR0[nexti] = pols.SR0[i];
            pols.SR1[nexti] = pols.SR1[i];
            pols.SR2[nexti] = pols.SR2[i];
            pols.SR3[nexti] = pols.SR3[i];
            pols.SR4[nexti] = pols.SR4[i];
            pols.SR5[nexti] = pols.SR5[i];
            pols.SR6[nexti] = pols.SR6[i];
            pols.SR7[nexti] = pols.SR7[i];
        }

        // If setCTX, CTX'=op
        if (rom.line[zkPC].setCTX == 1) {
            pols.CTX[nexti] = op0;
            pols.setCTX[i] = fr.one();
#ifdef LOG_SETX
            cout << "setCTX CTX[nexti]=" << pols.CTX[nexti] << endl;
#endif
        } else {
            pols.CTX[nexti] = pols.CTX[i];
        }

        // If setSP, SP'=op
        if (rom.line[zkPC].setSP == 1) {
            pols.SP[nexti] = op0;
            pols.setSP[i] = fr.one();
#ifdef LOG_SETX
            cout << "setSP SP[nexti]=" << pols.SP[nexti] << endl;
#endif
        } else {
            // SP' = SP + incStack
            if (rom.line[zkPC].incStack<0 || rom.line[zkPC].incStack>0xFFFF)
            {
                cerr << "Error: incStack cannot be added to an u16 polynomial: " << rom.line[zkPC].incStack << endl;
                exit(-1);
            }
            pols.SP[nexti] = fr.add(pols.SP[i], fr.fromS32(rom.line[zkPC].incStack));
        }

        // If setPC, PC'=op
        if (rom.line[zkPC].setPC == 1) {
            pols.PC[nexti] = op0;
            pols.setPC[i] = fr.one();
#ifdef LOG_SETX
            cout << "setPC PC[nexti]=" << pols.PC[nexti] << endl;
#endif
        } else {
            // PC' = PC + incCode
            if (rom.line[zkPC].incCode<0 || rom.line[zkPC].incCode>0xFFFF)
            {
                cerr << "Error: incCode cannot be added to an u16 polynomial: " << rom.line[zkPC].incCode << endl;
                exit(-1);
            }
            pols.PC[nexti] = fr.add(pols.PC[i], fr.fromS32(rom.line[zkPC].incCode));
        }

        // If setRR, RR'=op0
        if (rom.line[zkPC].setRR == 1) {
            pols.RR[nexti] = op0;
            pols.setRR[i] = fr.one();
        } else {
            pols.RR[nexti] = pols.RR[i];
        }

        // If arith, increment pols.cntArith
        if (rom.line[zkPC].arith) {
            pols.cntArith[nexti] = fr.add(pols.cntArith[i], fr.one());
        } else {
            pols.cntArith[nexti] = pols.cntArith[i];
        }

        // If bin, increment pols.cntBinary
        if (rom.line[zkPC].bin) {
            pols.cntBinary[nexti] = fr.add(pols.cntBinary[i], fr.one());
        } else {
            pols.cntBinary[nexti] = pols.cntBinary[i];
        }

        // If memAlign, increment pols.cntMemAlign
        if (rom.line[zkPC].memAlign) {
            pols.cntMemAlign[nexti] = fr.add(pols.cntMemAlign[i], fr.one());
        } else {
            pols.cntMemAlign[nexti] = pols.cntMemAlign[i];
        }

        /*********/
        /* JUMPS */
        /*********/

        // If JMPN, jump conditionally if op0<0
        if (rom.line[zkPC].JMPN == 1)
        {
#ifdef LOG_JMP
            cout << "JMPN: op0=" << fr.toString(op0) << endl;
#endif
            int64_t o = fr.toS32(op0);
#ifdef LOG_JMP
            cout << "JMPN: o=" << o << endl;
#endif
            // If op<0, jump to addr: zkPC'=addr
            if (o < 0) {
                pols.isNeg[i] = fr.one();
                pols.zkPC[nexti] = fr.fromU64(addr);
                if (!bFastMode) required.Byte4[0x100000000 + o] = true;
#ifdef LOG_JMP
               cout << "JMPN next zkPC(1)=" << pols.zkPC[nexti] << endl;
#endif
            }
            // If op>=0, simply increase zkPC'=zkPC+1
            else
            {
                pols.zkPC[nexti] = fr.add(pols.zkPC[i], fr.one());
#ifdef LOG_JMP
                cout << "JMPN next zkPC(2)=" << pols.zkPC[nexti] << endl;
#endif
                if (!bFastMode) required.Byte4[o] = true;
            }
            pols.JMPN[i] = fr.one();
        }
        // If JMPC, jump conditionally if carry
        else if (rom.line[zkPC].JMPC == 1)
        {
            // If carry, jump to addr: zkPC'=addr
            if (!fr.isZero(pols.carry[i]))
            {
                pols.zkPC[nexti] = fr.fromU64(addr);
#ifdef LOG_JMP
               cout << "JMPC next zkPC(3)=" << pols.zkPC[nexti] << endl;
#endif
            }
            // If not carry, simply increase zkPC'=zkPC+1
            else
            {
                pols.zkPC[nexti] = fr.add(pols.zkPC[i], fr.one());
#ifdef LOG_JMP
                cout << "JMPC next zkPC(4)=" << pols.zkPC[nexti] << endl;
#endif
            }
            pols.JMPC[i] = fr.one();
        }
        // If JMP, directly jump zkPC'=addr
        else if (rom.line[zkPC].JMP == 1)
        {
            pols.zkPC[nexti] = fr.fromU64(addr);
#ifdef LOG_JMP
            cout << "JMP next zkPC(5)=" << pols.zkPC[nexti] << endl;
#endif
            pols.JMP[i] = fr.one();
        }
        // Else, simply increase zkPC'=zkPC+1
        else
        {
            pols.zkPC[nexti] = fr.add(pols.zkPC[i], fr.one());
        }

        // Calculate the new max mem address, if any
        uint32_t maxMemCalculated = 0;
        uint32_t mm = fr.toU64(pols.MAXMEM[i]);
        if (rom.line[zkPC].isMem==1)
        {
            if (addrRel>mm) {
                pols.isMaxMem[i] = fr.one();
                maxMemCalculated = addrRel;
                if (!bFastMode) required.Byte4[maxMemCalculated - mm] = true;
            } else {
                maxMemCalculated = mm;
                if (!bFastMode) required.Byte4[0] = true;
            }
        } else {
            maxMemCalculated = mm;
        }

        // If setMAXMEM, MAXMEM'=op
        if (rom.line[zkPC].setMAXMEM == 1) {
            pols.MAXMEM[nexti] = op0;
            pols.setMAXMEM[i] = fr.one();
#ifdef LOG_SETX
            cout << "setMAXMEM MAXMEM[nexti]=" << pols.MAXMEM[nexti] << endl;
#endif
        } else {
            pols.MAXMEM[nexti] = fr.fromU64(maxMemCalculated);
        }

        // If setGAS, GAS'=op
        if (rom.line[zkPC].setGAS == 1) {
            pols.GAS[nexti] = op0;
            pols.setGAS[i] = fr.one();
#ifdef LOG_SETX
            cout << "setGAS GAS[nexti]=" << pols.GAS[nexti] << endl;
#endif
        } else {
            pols.GAS[nexti] = pols.GAS[i];
        }

        // If setHASHPOS, HASHPOS' = op0 + incHashPos
        if (rom.line[zkPC].setHASHPOS == 1) {
            pols.HASHPOS[nexti] = fr.fromU64(fr.toS32(op0) + incHashPos);
            pols.setHASHPOS[i] = fr.one();
        } else {
            pols.HASHPOS[nexti] = fr.add( pols.HASHPOS[i], fr.fromU64(incHashPos) );
        }

        if (rom.line[zkPC].sRD || rom.line[zkPC].sWR || rom.line[zkPC].hashKDigest || rom.line[zkPC].hashPDigest)
        {
            pols.incCounter[i] = fr.fromU64(incCounter);
        }

        if (rom.line[zkPC].hashKDigest)
        {
            pols.cntKeccakF[nexti] = fr.add(pols.cntKeccakF[i], fr.fromU64(incCounter));
        }
        else
        {
            pols.cntKeccakF[nexti] = pols.cntKeccakF[i];
        }

        if (rom.line[zkPC].hashPDigest)
        {
            pols.cntPaddingPG[nexti] = fr.add(pols.cntPaddingPG[i], fr.fromU64(incCounter));
        }
        else
        {
            pols.cntPaddingPG[nexti] = pols.cntPaddingPG[i];
        }

        if (rom.line[zkPC].sRD || rom.line[zkPC].sWR || rom.line[zkPC].hashPDigest)
        {
            pols.cntPoseidonG[nexti] = fr.add(pols.cntPoseidonG[i], fr.fromU64(incCounter));
        }
        else
        {
            pols.cntPoseidonG[nexti] = pols.cntPoseidonG[i];
        }

        // Evaluate the list cmdAfter commands, and any children command, recursively
        for (uint64_t j=0; j<rom.line[zkPC].cmdAfter.size(); j++)
        {
            CommandResult cr;
            evalCommand(ctx, *rom.line[zkPC].cmdAfter[j], cr);
        }

#ifdef LOG_STEPS
        cout << "<-- Completed step: " << step << " zkPC: " << zkPC << " op0: " << fr.toString(op0,16) << " A0: " << fr.toString(pols.A0[i],16) << " FREE0: " << fr.toString(pols.FREE0[i],16) << endl;
#endif
#ifdef LOG_STEPS_TO_FILE
        std::ofstream outfile;
        outfile.open("c.txt", std::ios_base::app); // append instead of overwrite
        outfile << "<-- Completed step: " << step << " zkPC: " << zkPC << " op0: " << fr.toString(op0,16) << " A0: " << fr.toString(pols.A0[i],16) << " FREE0: " << fr.toString(pols.FREE0[i],16) << endl;
        outfile.close();
        //if (i==1000) break;
#endif

    } // End of main executor loop, for all evaluations

    // Copy the counters
    proverRequest.counters.arith = fr.toU64(pols.cntArith[0]);
    proverRequest.counters.binary = fr.toU64(pols.cntBinary[0]);
    proverRequest.counters.keccakF = fr.toU64(pols.cntKeccakF[0]);
    proverRequest.counters.memAlign = fr.toU64(pols.cntMemAlign[0]);
    proverRequest.counters.paddingPG = fr.toU64(pols.cntPaddingPG[0]);
    proverRequest.counters.poseidonG = fr.toU64(pols.cntPoseidonG[0]);
    proverRequest.counters.steps = ctx.lastStep;

    TimerStopAndLog(EXECUTE_LOOP);

    TimerStart(EXECUTE_CLEANUP);

    //printRegs(ctx);
    //printVars(ctx);
    //printMem(ctx);
    //printStorage(ctx);
    //printDb(ctx);

    // Check that all registers are set to 0
    if (!bFastMode) // In fast mode, last nexti was not 0 but 1, and pols have only 2 evaluations
    {
        checkFinalState(ctx);

        // Generate Padding KK required data
        for (uint64_t i=0; i<ctx.hashK.size(); i++)
        {
            PaddingKKExecutorInput h;
            h.dataBytes = ctx.hashK[i].data;
            uint64_t p = 0;
            while (p<ctx.hashK[i].data.size())
            {
                if (ctx.hashK[i].reads[p] != 0)
                {
                    h.reads.push_back(ctx.hashK[i].reads[p]);
                    p += ctx.hashK[i].reads[p];
                }
                else
                {
                    h.reads.push_back(1);
                    p++;
                }
            }
            if (p != ctx.hashK[i].data.size())
            {
                cerr << "Error: Main SM Executor: Reading hashK out of limits: i=" << i << " p=" << p << " ctx.hashK[i].data.size()=" << ctx.hashK[i].data.size() << endl;
                exit(-1);
            }
            required.PaddingKK.push_back(h);
        }

        // Generate Padding PG required data
        for (uint64_t i=0; i<ctx.hashP.size(); i++)
        {
            PaddingPGExecutorInput h;
            h.dataBytes = ctx.hashP[i].data;
            uint64_t p = 0;
            while (p<ctx.hashP[i].data.size())
            {
                if (ctx.hashP[i].reads[p] != 0)
                {
                    h.reads.push_back(ctx.hashP[i].reads[p]);
                    p += ctx.hashP[i].reads[p];
                }
                else
                {
                    h.reads.push_back(1);
                    p++;
                }
            }
            if (p != ctx.hashP[i].data.size())
            {
                cerr << "Error: Main SM Executor: Reading hashP out of limits: i=" << i << " p=" << p << " ctx.hashK[i].data.size()=" << ctx.hashK[i].data.size() << endl;
                exit(-1);
            }
            required.PaddingPG.push_back(h);
        }
    }

    TimerStopAndLog(EXECUTE_CLEANUP);

#ifdef LOG_TIME
    cout << "TIMER STATISTICS: Poseidon time: " << double(poseidonTime)/1000 << " ms, called " << poseidonTimes << " times, so " << poseidonTime/zkmax(poseidonTimes,(uint64_t)1) << " us/time" << endl;
    cout << "TIMER STATISTICS: ecRecover time: " << double(ecRecoverTime)/1000 << " ms, called " << ecRecoverTimes << " times, so " << ecRecoverTime/zkmax(ecRecoverTimes,(uint64_t)1) << " us/time" << endl;
    cout << "TIMER STATISTICS: SMT time: " << double(smtTime)/1000 << " ms, called " << smtTimes << " times, so " << smtTime/zkmax(smtTimes,(uint64_t)1) << " us/time" << endl;
    cout << "TIMER STATISTICS: Keccak time: " << double(keccakTime) << " ms, called " << keccakTimes << " times, so " << keccakTime/zkmax(keccakTimes,(uint64_t)1) << " us/time" << endl;
#endif
}

/* Sets first evaluation of all polynomials to zero */
void MainExecutor::initState(Context &ctx) // TODO: Should we delete this function? Default is already 0
{
    // Register value initial parameters
    ctx.pols.A0[0] = fr.zero();
    ctx.pols.A1[0] = fr.zero();
    ctx.pols.A2[0] = fr.zero();
    ctx.pols.A3[0] = fr.zero();
    ctx.pols.A4[0] = fr.zero();
    ctx.pols.A5[0] = fr.zero();
    ctx.pols.A6[0] = fr.zero();
    ctx.pols.B0[0] = fr.zero();
    ctx.pols.B1[0] = fr.zero();
    ctx.pols.B2[0] = fr.zero();
    ctx.pols.B3[0] = fr.zero();
    ctx.pols.B4[0] = fr.zero();
    ctx.pols.B5[0] = fr.zero();
    ctx.pols.B6[0] = fr.zero();
    ctx.pols.B7[0] = fr.zero();
    ctx.pols.C0[0] = fr.zero();
    ctx.pols.C1[0] = fr.zero();
    ctx.pols.C2[0] = fr.zero();
    ctx.pols.C3[0] = fr.zero();
    ctx.pols.C4[0] = fr.zero();
    ctx.pols.C5[0] = fr.zero();
    ctx.pols.C6[0] = fr.zero();
    ctx.pols.C7[0] = fr.zero();
    ctx.pols.D0[0] = fr.zero();
    ctx.pols.D1[0] = fr.zero();
    ctx.pols.D2[0] = fr.zero();
    ctx.pols.D3[0] = fr.zero();
    ctx.pols.D4[0] = fr.zero();
    ctx.pols.D5[0] = fr.zero();
    ctx.pols.D6[0] = fr.zero();
    ctx.pols.D7[0] = fr.zero();
    ctx.pols.E0[0] = fr.zero();
    ctx.pols.E1[0] = fr.zero();
    ctx.pols.E2[0] = fr.zero();
    ctx.pols.E3[0] = fr.zero();
    ctx.pols.E4[0] = fr.zero();
    ctx.pols.E5[0] = fr.zero();
    ctx.pols.E6[0] = fr.zero();
    ctx.pols.E7[0] = fr.zero();
    ctx.pols.SR0[0] = fr.zero();
    ctx.pols.SR1[0] = fr.zero();
    ctx.pols.SR2[0] = fr.zero();
    ctx.pols.SR3[0] = fr.zero();
    ctx.pols.SR4[0] = fr.zero();
    ctx.pols.SR5[0] = fr.zero();
    ctx.pols.SR6[0] = fr.zero();
    ctx.pols.SR7[0] = fr.zero();
    ctx.pols.CTX[0] = fr.zero();
    ctx.pols.SP[0] = fr.zero();
    ctx.pols.PC[0] = fr.zero();
    ctx.pols.MAXMEM[0] = fr.zero();
    ctx.pols.GAS[0] = fr.zero();
    ctx.pols.zkPC[0] = fr.zero();
    ctx.pols.cntArith[0] = fr.zero();
    ctx.pols.cntBinary[0] = fr.zero();
    ctx.pols.cntKeccakF[0] = fr.zero();
    ctx.pols.cntMemAlign[0] = fr.zero();
    ctx.pols.cntPaddingPG[0] = fr.zero();
    ctx.pols.cntPoseidonG[0] = fr.zero();
}

// Check that last evaluation (which is in fact the first one) is zero
void MainExecutor::checkFinalState(Context &ctx)
{
    if ( 
        (!fr.isZero(ctx.pols.A0[0])) ||
        (!fr.isZero(ctx.pols.A1[0])) ||
        (!fr.isZero(ctx.pols.A2[0])) ||
        (!fr.isZero(ctx.pols.A3[0])) ||
        (!fr.isZero(ctx.pols.A4[0])) ||
        (!fr.isZero(ctx.pols.A5[0])) ||
        (!fr.isZero(ctx.pols.A6[0])) ||
        (!fr.isZero(ctx.pols.A7[0])) ||
        (!fr.isZero(ctx.pols.B0[0])) ||
        (!fr.isZero(ctx.pols.B1[0])) ||
        (!fr.isZero(ctx.pols.B2[0])) ||
        (!fr.isZero(ctx.pols.B3[0])) ||
        (!fr.isZero(ctx.pols.B4[0])) ||
        (!fr.isZero(ctx.pols.B5[0])) ||
        (!fr.isZero(ctx.pols.B6[0])) ||
        (!fr.isZero(ctx.pols.B7[0])) ||
        (!fr.isZero(ctx.pols.C0[0])) ||
        (!fr.isZero(ctx.pols.C1[0])) ||
        (!fr.isZero(ctx.pols.C2[0])) ||
        (!fr.isZero(ctx.pols.C3[0])) ||
        (!fr.isZero(ctx.pols.C4[0])) ||
        (!fr.isZero(ctx.pols.C5[0])) ||
        (!fr.isZero(ctx.pols.C6[0])) ||
        (!fr.isZero(ctx.pols.C7[0])) ||
        (!fr.isZero(ctx.pols.D0[0])) ||
        (!fr.isZero(ctx.pols.D1[0])) ||
        (!fr.isZero(ctx.pols.D2[0])) ||
        (!fr.isZero(ctx.pols.D3[0])) ||
        (!fr.isZero(ctx.pols.D4[0])) ||
        (!fr.isZero(ctx.pols.D5[0])) ||
        (!fr.isZero(ctx.pols.D6[0])) ||
        (!fr.isZero(ctx.pols.D7[0])) ||
        (!fr.isZero(ctx.pols.E0[0])) ||
        (!fr.isZero(ctx.pols.E1[0])) ||
        (!fr.isZero(ctx.pols.E2[0])) ||
        (!fr.isZero(ctx.pols.E3[0])) ||
        (!fr.isZero(ctx.pols.E4[0])) ||
        (!fr.isZero(ctx.pols.E5[0])) ||
        (!fr.isZero(ctx.pols.E6[0])) ||
        (!fr.isZero(ctx.pols.E7[0])) ||
        (!fr.isZero(ctx.pols.SR0[0])) ||
        (!fr.isZero(ctx.pols.SR1[0])) ||
        (!fr.isZero(ctx.pols.SR2[0])) ||
        (!fr.isZero(ctx.pols.SR3[0])) ||
        (!fr.isZero(ctx.pols.SR4[0])) ||
        (!fr.isZero(ctx.pols.SR5[0])) ||
        (!fr.isZero(ctx.pols.SR6[0])) ||
        (!fr.isZero(ctx.pols.SR7[0])) ||
        (!fr.isZero(ctx.pols.CTX[0])) ||
        (!fr.isZero(ctx.pols.SP[0])) ||
        (!fr.isZero(ctx.pols.PC[0])) ||
        (!fr.isZero(ctx.pols.MAXMEM[0])) ||
        (!fr.isZero(ctx.pols.GAS[0])) ||
        (!fr.isZero(ctx.pols.zkPC[0]))
    ) {
        cerr << "Error: Program terminated with registers not set to zero" << endl;
        exit(-1);
    }
    else{
        //cout << "checkFinalState() succeeded" << endl;
    }
}<|MERGE_RESOLUTION|>--- conflicted
+++ resolved
@@ -128,11 +128,7 @@
         map< string, vector<Goldilocks::Element> >::const_iterator it;
         for (it=proverRequest.input.db.begin(); it!=proverRequest.input.db.end(); it++)
         {
-<<<<<<< HEAD
-            ctx.db.write(it->first, it->second, false);
-=======
-            ctx.proverRequest.db.create(it->first, it->second);
->>>>>>> e3ecf1fb
+            ctx.proverRequest.db.write(it->first, it->second, false);
         }
     }
 
@@ -892,12 +888,7 @@
                     Goldilocks::Element oldRoot[4];
                     sr8to4(fr, pols.SR0[i], pols.SR1[i], pols.SR2[i], pols.SR3[i], pols.SR4[i], pols.SR5[i], pols.SR6[i], pols.SR7[i], oldRoot[0], oldRoot[1], oldRoot[2], oldRoot[3]);
                     
-<<<<<<< HEAD
-                    smt.set(ctx.db, oldRoot, ctx.lastSWrite.key, scalarD, proverRequest.bUpdateMerkleTree ,smtSetResult);
-=======
-                    smt.set(ctx.proverRequest.db, oldRoot, ctx.lastSWrite.key, scalarD, smtSetResult);
-                    incCounter = smtSetResult.proofHashCounter + 2;
->>>>>>> e3ecf1fb
+                    smt.set(ctx.proverRequest.db, oldRoot, ctx.lastSWrite.key, scalarD, proverRequest.bUpdateMerkleTree ,smtSetResult);
 #ifdef LOG_TIME
                     smtTime += TimeDiff(t);
                     smtTimes++;
@@ -1667,12 +1658,8 @@
                 Goldilocks::Element oldRoot[4];
                 sr8to4(fr, pols.SR0[i], pols.SR1[i], pols.SR2[i], pols.SR3[i], pols.SR4[i], pols.SR5[i], pols.SR6[i], pols.SR7[i], oldRoot[0], oldRoot[1], oldRoot[2], oldRoot[3]);
 
-<<<<<<< HEAD
-                smt.set(ctx.db, oldRoot, ctx.lastSWrite.key, scalarD, proverRequest.bUpdateMerkleTree, res);
-=======
-                smt.set(ctx.proverRequest.db, oldRoot, ctx.lastSWrite.key, scalarD, res);
+                smt.set(ctx.proverRequest.db, oldRoot, ctx.lastSWrite.key, scalarD, proverRequest.bUpdateMerkleTree, res);
                 incCounter = res.proofHashCounter + 2;
->>>>>>> e3ecf1fb
 #ifdef LOG_TIME
                 smtTime += TimeDiff(t);
                 smtTimes++;
@@ -1950,12 +1937,7 @@
 #endif
                 PoseidonLinear(fr, poseidon, ctx.hashP[addr].data, ctx.hashP[addr].digest);
                 ctx.hashP[addr].bDigested = true;
-<<<<<<< HEAD
-                ctx.db.setProgram(ctx.hashP[addr].digest.get_str(16), ctx.hashP[addr].data, proverRequest.bUpdateMerkleTree);
-=======
-                ctx.proverRequest.db.setProgram(ctx.hashP[addr].digest.get_str(16), ctx.hashP[addr].data);
-                // await db.setProgram(stringToH4(ctx.hashP[addr].digest), ctx.hashP[addr].data); TODO: port stringToH4
->>>>>>> e3ecf1fb
+                ctx.proverRequest.db.setProgram(ctx.hashP[addr].digest.get_str(16), ctx.hashP[addr].data, proverRequest.bUpdateMerkleTree);
 #ifdef LOG_TIME
                 poseidonTime += TimeDiff(t);
                 poseidonTimes++;
