--- conflicted
+++ resolved
@@ -123,32 +123,9 @@
     if (proverRequest.input.db.size() > 0)
         pStateDB->loadDB(proverRequest.input.db, false);
 
-<<<<<<< HEAD
     // Copy input contracts database content into context database (dbProgram)
     if (proverRequest.input.contractsBytecode.size() > 0)
         pStateDB->loadProgramDB(proverRequest.input.contractsBytecode, false);
-=======
-    // Copy database key-value content provided with the input
-    if ((proverRequest.input.db.size() > 0) || (proverRequest.input.contractsBytecode.size() > 0))
-    {
-        if (pDatabase != NULL)
-        {
-            /* Copy input database content into context database */
-            unordered_map< string, vector<Goldilocks::Element> >::const_iterator it;
-            for (it=proverRequest.input.db.begin(); it!=proverRequest.input.db.end(); it++)
-            {
-                pDatabase->write(it->first, it->second, false);
-            }
-
-            /* Copy input contracts database content into context database (dbProgram)*/
-            unordered_map< string, vector<uint8_t> >::const_iterator itp;
-            for (itp=proverRequest.input.contractsBytecode.begin(); itp!=proverRequest.input.contractsBytecode.end(); itp++)
-            {
-                pDatabase->setProgram(itp->first, itp->second, false);
-            }            
-        }
-    }
->>>>>>> 40af1b49
 
     // opN are local, uncommitted polynomials
     Goldilocks::Element op0, op1, op2, op3, op4, op5, op6, op7;
@@ -922,13 +899,8 @@
 #endif
                     Goldilocks::Element oldRoot[4];
                     sr8to4(fr, pols.SR0[i], pols.SR1[i], pols.SR2[i], pols.SR3[i], pols.SR4[i], pols.SR5[i], pols.SR6[i], pols.SR7[i], oldRoot[0], oldRoot[1], oldRoot[2], oldRoot[3]);
-<<<<<<< HEAD
-
-                    zkresult zkResult = pStateDB->set(oldRoot, ctx.lastSWrite.key, scalarD, proverRequest.bUpdateMerkleTree, ctx.lastSWrite.newRoot, &ctx.lastSWrite.res, proverRequest.dbReadLog);
-=======
-                    
-                    zkresult zkResult = pStateDB->set(oldRoot, ctx.lastSWrite.key, scalarD, proverRequest.input.bUpdateMerkleTree, ctx.lastSWrite.newRoot, &ctx.lastSWrite.res);
->>>>>>> 40af1b49
+
+                    zkresult zkResult = pStateDB->set(oldRoot, ctx.lastSWrite.key, scalarD, proverRequest.input.bUpdateMerkleTree, ctx.lastSWrite.newRoot, &ctx.lastSWrite.res, proverRequest.dbReadLog);
                     if (zkResult != ZKR_SUCCESS)
                     {
                         cerr << "MainExecutor::Execute() failed calling pStateDB->set() result=" << zkresult2string(zkResult) << endl;
@@ -1694,11 +1666,7 @@
                 Goldilocks::Element oldRoot[4];
                 sr8to4(fr, pols.SR0[i], pols.SR1[i], pols.SR2[i], pols.SR3[i], pols.SR4[i], pols.SR5[i], pols.SR6[i], pols.SR7[i], oldRoot[0], oldRoot[1], oldRoot[2], oldRoot[3]);
 
-<<<<<<< HEAD
-                zkresult zkResult = pStateDB->set(oldRoot, ctx.lastSWrite.key, scalarD, proverRequest.bUpdateMerkleTree, ctx.lastSWrite.newRoot, &ctx.lastSWrite.res, proverRequest.dbReadLog);
-=======
-                zkresult zkResult = pStateDB->set(oldRoot, ctx.lastSWrite.key, scalarD, proverRequest.input.bUpdateMerkleTree, ctx.lastSWrite.newRoot, &ctx.lastSWrite.res);
->>>>>>> 40af1b49
+                zkresult zkResult = pStateDB->set(oldRoot, ctx.lastSWrite.key, scalarD, proverRequest.input.bUpdateMerkleTree, ctx.lastSWrite.newRoot, &ctx.lastSWrite.res, proverRequest.dbReadLog);
                 if (zkResult != ZKR_SUCCESS)
                 {
                     cerr << "MainExecutor::Execute() failed calling pStateDB->set() result=" << zkresult2string(zkResult) << endl;
@@ -1944,13 +1912,8 @@
                 proverRequest.result = ZKR_SM_MAIN_HASHK;
                 return;
             }
-<<<<<<< HEAD
-
-            if (dg != ctx.hashK[addr].digest)
-=======
-            
+
             if (dg != hashKIterator->second.digest)
->>>>>>> 40af1b49
             {
                 cerr << "Error: hashKDigest 2: Digest does not match op" << endl;
                 proverRequest.result = ZKR_SM_MAIN_HASHK;
@@ -2498,10 +2461,10 @@
                 fea2scalar(fr, c, op0, op1, op2, op3, op4, op5, op6, op7);
                 _a = a;
                 _b = b;
-                
+
                 if (a >= TwoTo255) _a = a - TwoTo256;
                 if (b >= TwoTo255) _b = b - TwoTo256;
-         
+
 
                 mpz_class expectedC;
                 expectedC = (_a < _b);
@@ -2512,13 +2475,8 @@
                     proverRequest.result = ZKR_SM_MAIN_BINARY;
                     return;
                 }
-<<<<<<< HEAD
-
-                pols.carry[i] = fr.fromU64(a < b);
-=======
-                
+
                 pols.carry[i] = fr.fromU64(_a < _b);
->>>>>>> 40af1b49
 
                 if (!bProcessBatch)
                 {
@@ -3288,13 +3246,10 @@
     cout << "TIMER STATISTICS: Poseidon time: " << double(poseidonTime)/1000 << " ms, called " << poseidonTimes << " times, so " << poseidonTime/zkmax(poseidonTimes,(uint64_t)1) << " us/time" << endl;
     cout << "TIMER STATISTICS: SMT time: " << double(smtTime)/1000 << " ms, called " << smtTimes << " times, so " << smtTime/zkmax(smtTimes,(uint64_t)1) << " us/time" << endl;
     cout << "TIMER STATISTICS: Keccak time: " << double(keccakTime)/1000 << " ms, called " << keccakTimes << " times, so " << keccakTime/zkmax(keccakTimes,(uint64_t)1) << " us/time" << endl;
-<<<<<<< HEAD
-=======
-    cout << "TIMER STATISTICS: Eval command time: " << double(evalCommandTime)/1000 << " ms, called " << evalCommandTimes << " times, so " << evalCommandTime/zkmax(evalCommandTimes,(uint64_t)1) << " us/time" << endl; 
+    cout << "TIMER STATISTICS: Eval command time: " << double(evalCommandTime)/1000 << " ms, called " << evalCommandTimes << " times, so " << evalCommandTime/zkmax(evalCommandTimes,(uint64_t)1) << " us/time" << endl;
     uint64_t totalTime = poseidonTime + smtTime + keccakTime + evalCommandTime;
     uint64_t totalTimes = poseidonTimes + smtTimes + keccakTimes + evalCommandTimes;
-    cout << "TIMER STATISTICS: Total time: " << double(totalTime)/1000 << " ms, called " << totalTimes << " times, so " << totalTime/zkmax(totalTimes,(uint64_t)1) << " us/time" << endl; 
->>>>>>> 40af1b49
+    cout << "TIMER STATISTICS: Total time: " << double(totalTime)/1000 << " ms, called " << totalTimes << " times, so " << totalTime/zkmax(totalTimes,(uint64_t)1) << " us/time" << endl;
 #endif
 
     StateDBClientFactory::freeStateDBClient(pStateDB);
