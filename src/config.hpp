#ifndef CONFIG_HPP
#define CONFIG_HPP

#include <string>
#include <iostream>
#include <nlohmann/json.hpp>

using namespace std;
using json = nlohmann::json;

#define NEVALUATIONS 65536 //1<<16, i.e. 1<<NBITS
#define NPOLS 119
#define NCONSTPOLS 61
#define ARITY 4
#define NBITS 16
#define EXTENDED_BITS 1
#define MERKLE_ARITY 16

#define ADDRESS_GLOBAL_EXIT_ROOT_MANAGER_L2 "0xAE4bB80bE56B819606589DE61d5ec3b522EEB032"

/* Log traces selector: uncomment to enable the corresponding trace */
//#define LOG_STEPS
//#define LOG_INX
//#define LOG_ADDR
//#define LOG_ASSERT
//#define LOG_SETX
//#define LOG_JMP
//#define LOG_STORAGE
//#define LOG_MEMORY
//#define LOG_HASH
//#define LOG_POLS
//#define LOG_VARIABLES // If defined, logs variable declaration, get and set actions
//#define LOG_FILENAME // If defined, logs ROM compilation file name and line number
#define LOG_TIME // If defined, logs time differences to measure performance
//#define LOG_TXS
#define LOG_SERVICE
//#define LOG_BME
//#define LOG_BME_HASH
//#define LOG_SCRIPT_OUTPUT
#define LOG_RPC_INPUT
#define LOG_RPC_OUTPUT
//#define LOG_SMT
//#define LOG_STORAGE_EXECUTOR
//#define LOG_STORAGE_EXECUTOR_ROM_LINE
//#define LOG_MEMORY_EXECUTOR
//#define LOG_BINARY_EXECUTOR

/* zkassert() definition; unused in debug mode */
#define DEBUG
#ifdef DEBUG
#define zkassert(a) {if (!(a)) {cerr << "Error: assert failed: " << (#a) << endl; exit(-1);}}
#else
#define zkassert(a)
#endif

/* Executor defines */
//#define USE_LOCAL_STORAGE // If defined, use ctx.sto[], else, use smt.get()

/* Prover defines */
//#define PROVER_USE_PROOF_GOOD_JSON
//#define PROVER_INJECT_ZKIN_JSON

class Config
{
public:
    bool runServer;
    bool runServerMock;
    bool runClient;
    bool runFile;
    bool runFileFast;
    bool runKeccakScriptGenerator;
    bool runKeccakTest;
    bool runStorageSMTest;
    bool runBinarySMTest;
<<<<<<< HEAD
    bool executeInParallel;
=======
    bool runMemAlignSMTest;
>>>>>>> 2f80b5ce
    uint16_t serverPort;
    uint16_t serverMockPort;
    uint16_t clientPort;
    string inputFile;
    string outputPath;
    string romFile;
    string pilFile;
    string cmPolsFile;
    string constPolsFile;
    string constantsTreeFile;
    string scriptFile;
    string starkFile;
    string verifierFile;
    string witnessFile;
    string starkVerifierFile;
    string publicFile;
    string proofFile;
    string keccakScriptFile;
    string keccakPolsFile;
    string keccakConnectionsFile;
    string storageRomFile;
    string storagePilFile;
    string storagePolsFile;
    string memoryPilFile;
    string memoryPolsFile;
    string binaryPilFile;
    string binaryPolsFile;
    string binaryConstPolsFile;
    string dbHost;
    uint16_t dbPort;
    string dbUser;
    string dbPassword;
    string dbDatabaseName;
    string dbTableName;
    uint64_t cleanerPollingPeriod;
    uint64_t requestsPersistence;
    void load(json &config);
};

#endif<|MERGE_RESOLUTION|>--- conflicted
+++ resolved
@@ -72,11 +72,8 @@
     bool runKeccakTest;
     bool runStorageSMTest;
     bool runBinarySMTest;
-<<<<<<< HEAD
+    bool runMemAlignSMTest;
     bool executeInParallel;
-=======
-    bool runMemAlignSMTest;
->>>>>>> 2f80b5ce
     uint16_t serverPort;
     uint16_t serverMockPort;
     uint16_t clientPort;
