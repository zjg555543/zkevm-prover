--- conflicted
+++ resolved
@@ -13,16 +13,10 @@
 void StateDBServer::run (void)
 {
     ServerBuilder builder;
-<<<<<<< HEAD
 
-    grpc::ResourceQuota rq;
-    rq.SetMaxThreads(4);
-=======
-    
     // Limit the maximum number of threads to avoid memory starvation
     grpc::ResourceQuota rq;
     rq.SetMaxThreads(config.maxStateDBThreads);
->>>>>>> 40af1b49
     builder.SetResourceQuota(rq);
 
     StateDBServiceImpl service(fr, config, true, false);
