#include "statedb_service.hpp"
#include <grpcpp/grpcpp.h>
#include "smt.hpp"
#include "goldilocks/goldilocks_base_field.hpp"
#include "statedb_utils.hpp"

using grpc::Server;
using grpc::ServerBuilder;
using grpc::ServerContext;
using grpc::Status;

#define LOG_STATEDB_SERVICE
<<<<<<< HEAD
StateDBServiceImpl::StateDBServiceImpl (Goldilocks &fr, const Config& config, const bool autoCommit, const bool asyncWrite) : fr(fr), config(config), db(fr), smt(fr)
{
    db.init(config);
}
=======
>>>>>>> 59c0e3f3

::grpc::Status StateDBServiceImpl::Set(::grpc::ServerContext* context, const ::statedb::v1::SetRequest* request, ::statedb::v1::SetResponse* response)
{
#ifdef LOG_STATEDB_SERVICE
<<<<<<< HEAD
    cout << "StateDBServiceImpl::Set() called with request: " << request->DebugString() << endl;
=======
    cout << "StateDBServiceImpl::set() called with request: " << endl << request->DebugString() << endl;
>>>>>>> 59c0e3f3
#endif
    std::lock_guard<std::mutex> lock(mutex);

    try {
        SmtSetResult r;

        Goldilocks::Element oldRoot[4];
        grpc2fea (fr, request->old_root(), oldRoot);

        Goldilocks::Element key[4];
        grpc2fea (fr, request->key(), key);

        mpz_class value(request->value(),16);
        bool persistent = request->persistent();

        smt.set (db, oldRoot, key, value, persistent, r);

        ::statedb::v1::Fea* resNewRoot = new ::statedb::v1::Fea();
        fea2grpc (fr, r.newRoot, resNewRoot);
        response->set_allocated_new_root(resNewRoot);

        if (request->details()) {
            ::statedb::v1::Fea* resOldRoot = new ::statedb::v1::Fea();
            fea2grpc (fr, r.oldRoot, resOldRoot);
            response->set_allocated_old_root(resOldRoot);

            ::statedb::v1::Fea* resKey = new ::statedb::v1::Fea();
            fea2grpc (fr, r.key, resKey);
            response->set_allocated_key(resKey);    

            for (auto & [level, siblingList] : r.siblings) {
                ::statedb::v1::SiblingList list;
                for (uint64_t i=0; i<siblingList.size(); i++) {
                    list.add_sibling(fr.toU64(siblingList[i]));
                }
                (*response->mutable_siblings())[level] = list;
            }

            ::statedb::v1::Fea* resInsKey = new ::statedb::v1::Fea();
            fea2grpc (fr, r.insKey, resInsKey);
            response->set_allocated_key(resInsKey);  

            response->set_ins_value(r.insValue.get_str(16));
            response->set_is_old0(r.isOld0);
            response->set_old_value(r.oldValue.get_str(16));
            response->set_new_value(r.newValue.get_str(16));
            response->set_mode(r.mode);
        }
    } 
    catch (const std::exception &e)
    {
        cerr << "StateDBServiceImpl::Set() exception: " << e.what() << endl;
        return Status::CANCELLED;
    }
#ifdef LOG_STATEDB_SERVICE
<<<<<<< HEAD
    cout << "StateDBServiceImpl::Set() returns: " << response->DebugString() << endl;
=======
    cout << "StateDBServiceImpl::set() returns: " <<  endl << response->DebugString() << endl;
>>>>>>> 59c0e3f3
#endif
    return Status::OK;
}

::grpc::Status StateDBServiceImpl::Get(::grpc::ServerContext* context, const ::statedb::v1::GetRequest* request, ::statedb::v1::GetResponse* response)
{
#ifdef LOG_STATEDB_SERVICE
    cout << "StateDBServiceImpl::Get() called with request: " << endl << request->DebugString() << endl;
#endif
    std::lock_guard<std::mutex> lock(mutex);

    try
    { 
        SmtGetResult r;
        
        ::statedb::v1::Fea reqRoot;
        reqRoot = request->root();
        Goldilocks::Element root[4] = {reqRoot.fe0(), reqRoot.fe1(), reqRoot.fe2(), reqRoot.fe3()};

        ::statedb::v1::Fea reqKey;
        reqKey = request->key();
        Goldilocks::Element key[4] = {reqKey.fe0(), reqKey.fe1(), reqKey.fe2(), reqKey.fe3()};

        smt.get (db, root, key, r);      

        response->set_value(r.value.get_str(16));

        if (request->details()) {
            ::statedb::v1::Fea* resRoot = new ::statedb::v1::Fea();
            fea2grpc (fr, r.root, resRoot);
            response->set_allocated_root(resRoot);

            ::statedb::v1::Fea* resKey = new ::statedb::v1::Fea();
            fea2grpc (fr, r.key, resKey);
            response->set_allocated_key(resKey);

            for (auto & [level, siblingList] : r.siblings) {
                ::statedb::v1::SiblingList list;
                for (uint64_t i=0; i<siblingList.size(); i++) {
                    list.add_sibling(fr.toU64(siblingList[i]));
                }
                (*response->mutable_siblings())[level] = list;
            }

            ::statedb::v1::Fea* resInsKey = new ::statedb::v1::Fea();
            fea2grpc (fr, r.insKey, resInsKey);
            response->set_allocated_key(resInsKey);

            response->set_ins_value(r.insValue.get_str(16));
            response->set_is_old0(r.isOld0);
        }
    }
    catch (const std::exception &e)
    {
        cerr << "StateDBServiceImpl::Get() exception: " << e.what() << endl;
        return Status::CANCELLED;
    }        
#ifdef LOG_STATEDB_SERVICE
    cout << "StateDBServiceImpl::Get() returns: " <<  endl << response->DebugString() << endl;
#endif
    return Status::OK;
}

::grpc::Status StateDBServiceImpl::SetProgram(::grpc::ServerContext* context, const ::statedb::v1::SetProgramRequest* request, ::statedb::v1::SetProgramResponse* response)
{
#ifdef LOG_STATEDB_SERVICE
    cout << "StateDBServiceImpl::SetProgram() called with request: " <<  endl << request->DebugString() << endl;
#endif
    std::lock_guard<std::mutex> lock(mutex);

    try
    { 
        vector<uint8_t> data;
        std:string sData;

        sData = request->data();

<<<<<<< HEAD
        for (uint64_t i=0; i<sData.size(); i++) {
            data.push_back(sData.at(i));
        }
        
        db.setProgram (request->hash(), data, request->persistent());
=======
    for (uint64_t i=0; i<sValue.size(); i++) {
        value.push_back(sValue.at(i));
    }
    
    stateDB.setProgram (request->hash(), value, request->persistent());

    ::statedb::v1::ResultCode* result = new ::statedb::v1::ResultCode();
    //· Devolver codigo resultado correcto
    result->set_code(::statedb::v1::ResultCode_Code_CODE_SUCCESS);
    response->set_allocated_result(result);
>>>>>>> 59c0e3f3

        ::statedb::v1::ResultCode* result = new ::statedb::v1::ResultCode();
        //· Devolver codigo resultado correcto
        result->set_code(::statedb::v1::ResultCode_Code_CODE_SUCCESS);
        response->set_allocated_result(result);
    }
    catch (const std::exception &e)
    {
        cerr << "StateDBServiceImpl::SetProgram() exception: " << e.what() << endl;
        return Status::CANCELLED;
    } 
#ifdef LOG_STATEDB_SERVICE
<<<<<<< HEAD
    cout << "StateDBServiceImpl::SetProgram() returns: " << response->DebugString() << endl;
=======
    cout << "StateDBServiceImpl::SetProgram() returns: " <<  endl << response->DebugString() << endl;
>>>>>>> 59c0e3f3
#endif
    return Status::OK;
}

::grpc::Status StateDBServiceImpl::GetProgram(::grpc::ServerContext* context, const ::statedb::v1::GetProgramRequest* request, ::statedb::v1::GetProgramResponse* response)
{
#ifdef LOG_STATEDB_SERVICE
    cout << "StateDBServiceImpl::GetProgram() called with request: " <<  endl << request->DebugString() << endl;
#endif
    std::lock_guard<std::mutex> lock(mutex);

    try
    { 
        vector<uint8_t> value;

        db.getProgram(request->hash(), value);

        std::string sData;
        for (uint64_t i=0; i<value.size(); i++) {
            sData.push_back((char)value.at(i));
        }
        response->set_data(sData);

        ::statedb::v1::ResultCode* result = new ::statedb::v1::ResultCode();
        //· Devolver codigo resultado correcto
        result->set_code(::statedb::v1::ResultCode_Code_CODE_SUCCESS);
        response->set_allocated_result(result);
    }
    catch (const std::exception &e)
    {
        cerr << "StateDBServiceImpl::GetProgram() exception: " << e.what() << endl;
        return Status::CANCELLED;
    }     
#ifdef LOG_STATEDB_SERVICE
<<<<<<< HEAD
    cout << "StateDBServiceImpl::GetProgram() returns: " << response->DebugString() << endl;
=======
    cout << "StateDBServiceImpl::GetProgram() returns: " <<  endl << response->DebugString() << endl;
>>>>>>> 59c0e3f3
#endif
    return Status::OK;
}

::grpc::Status StateDBServiceImpl::Flush(::grpc::ServerContext* context, const ::google::protobuf::Empty* request, ::google::protobuf::Empty* response)
{
#ifdef LOG_STATEDB_SERVICE
    cout << "StateDBServiceImpl::Flush called with request: " <<  endl << request->DebugString() << endl;
#endif
    std::lock_guard<std::mutex> lock(mutex);

    try
    { 
        db.flush();
    }
    catch (const std::exception &e)
    {
        cerr << "StateDBServiceImpl::Flush() exception: " << e.what() << endl;
        return Status::CANCELLED;
    }     
#ifdef LOG_STATEDB_CLIENT
    cout << "StateDBServiceImpl::Flush() returns: " << response.DebugString() << endl;
#endif   
    return Status::OK;
}





<|MERGE_RESOLUTION|>--- conflicted
+++ resolved
@@ -10,22 +10,15 @@
 using grpc::Status;
 
 #define LOG_STATEDB_SERVICE
-<<<<<<< HEAD
 StateDBServiceImpl::StateDBServiceImpl (Goldilocks &fr, const Config& config, const bool autoCommit, const bool asyncWrite) : fr(fr), config(config), db(fr), smt(fr)
 {
     db.init(config);
 }
-=======
->>>>>>> 59c0e3f3
 
 ::grpc::Status StateDBServiceImpl::Set(::grpc::ServerContext* context, const ::statedb::v1::SetRequest* request, ::statedb::v1::SetResponse* response)
 {
 #ifdef LOG_STATEDB_SERVICE
-<<<<<<< HEAD
-    cout << "StateDBServiceImpl::Set() called with request: " << request->DebugString() << endl;
-=======
     cout << "StateDBServiceImpl::set() called with request: " << endl << request->DebugString() << endl;
->>>>>>> 59c0e3f3
 #endif
     std::lock_guard<std::mutex> lock(mutex);
 
@@ -81,11 +74,7 @@
         return Status::CANCELLED;
     }
 #ifdef LOG_STATEDB_SERVICE
-<<<<<<< HEAD
-    cout << "StateDBServiceImpl::Set() returns: " << response->DebugString() << endl;
-=======
     cout << "StateDBServiceImpl::set() returns: " <<  endl << response->DebugString() << endl;
->>>>>>> 59c0e3f3
 #endif
     return Status::OK;
 }
@@ -163,24 +152,11 @@
 
         sData = request->data();
 
-<<<<<<< HEAD
         for (uint64_t i=0; i<sData.size(); i++) {
             data.push_back(sData.at(i));
         }
         
         db.setProgram (request->hash(), data, request->persistent());
-=======
-    for (uint64_t i=0; i<sValue.size(); i++) {
-        value.push_back(sValue.at(i));
-    }
-    
-    stateDB.setProgram (request->hash(), value, request->persistent());
-
-    ::statedb::v1::ResultCode* result = new ::statedb::v1::ResultCode();
-    //· Devolver codigo resultado correcto
-    result->set_code(::statedb::v1::ResultCode_Code_CODE_SUCCESS);
-    response->set_allocated_result(result);
->>>>>>> 59c0e3f3
 
         ::statedb::v1::ResultCode* result = new ::statedb::v1::ResultCode();
         //· Devolver codigo resultado correcto
@@ -193,11 +169,7 @@
         return Status::CANCELLED;
     } 
 #ifdef LOG_STATEDB_SERVICE
-<<<<<<< HEAD
-    cout << "StateDBServiceImpl::SetProgram() returns: " << response->DebugString() << endl;
-=======
     cout << "StateDBServiceImpl::SetProgram() returns: " <<  endl << response->DebugString() << endl;
->>>>>>> 59c0e3f3
 #endif
     return Status::OK;
 }
@@ -232,11 +204,7 @@
         return Status::CANCELLED;
     }     
 #ifdef LOG_STATEDB_SERVICE
-<<<<<<< HEAD
-    cout << "StateDBServiceImpl::GetProgram() returns: " << response->DebugString() << endl;
-=======
     cout << "StateDBServiceImpl::GetProgram() returns: " <<  endl << response->DebugString() << endl;
->>>>>>> 59c0e3f3
 #endif
     return Status::OK;
 }
