--- conflicted
+++ resolved
@@ -191,559 +191,6 @@
     // MT cache
     ParseS64(config, "dbMTCacheSize", "DB_MT_CACHE_SIZE", dbMTCacheSize, 8*1024); // Default = 8 GB
 
-<<<<<<< HEAD
-        
-    runFileGenBatchProof = false;
-    if (config.contains("runFileGenBatchProof") && config["runFileGenBatchProof"].is_boolean())
-        runFileGenBatchProof = config["runFileGenBatchProof"];
-
-    runFileGenAggregatedProof = false;
-    if (config.contains("runFileGenAggregatedProof") && config["runFileGenAggregatedProof"].is_boolean())
-        runFileGenAggregatedProof = config["runFileGenAggregatedProof"];
-
-    runFileGenFinalProof = false;
-    if (config.contains("runFileGenFinalProof") && config["runFileGenFinalProof"].is_boolean())
-        runFileGenFinalProof = config["runFileGenFinalProof"];
-
-    runFileProcessBatch = false;
-    if (config.contains("runFileProcessBatch") && config["runFileProcessBatch"].is_boolean())
-        runFileProcessBatch = config["runFileProcessBatch"];
-
-    runFileProcessBatchMultithread = false;
-    if (config.contains("runFileProcessBatchMultithread") && config["runFileProcessBatchMultithread"].is_boolean())
-        runFileProcessBatchMultithread = config["runFileProcessBatchMultithread"];
-
-    runFileExecute = false;
-    if (config.contains("runFileExecute") && config["runFileExecute"].is_boolean())
-        runFileExecute = config["runFileExecute"];
-
-
-    runKeccakScriptGenerator = false;
-    if (config.contains("runKeccakScriptGenerator") && config["runKeccakScriptGenerator"].is_boolean())
-        runKeccakScriptGenerator = config["runKeccakScriptGenerator"];
-
-    runSHA256ScriptGenerator = false;
-    if (config.contains("runSHA256ScriptGenerator") && config["runSHA256ScriptGenerator"].is_boolean())
-        runSHA256ScriptGenerator = config["runSHA256ScriptGenerator"];
-
-    runKeccakTest = false;
-    if (config.contains("runKeccakTest") && config["runKeccakTest"].is_boolean())
-        runKeccakTest = config["runKeccakTest"];
-
-    runStorageSMTest = false;
-    if (config.contains("runStorageSMTest") && config["runStorageSMTest"].is_boolean())
-        runStorageSMTest = config["runStorageSMTest"];
-
-    runBinarySMTest = false;
-    if (config.contains("runBinarySMTest") && config["runBinarySMTest"].is_boolean())
-        runBinarySMTest = config["runBinarySMTest"];
-
-    runMemAlignSMTest = false;
-    if (config.contains("runMemAlignSMTest") && config["runMemAlignSMTest"].is_boolean())
-        runMemAlignSMTest = config["runMemAlignSMTest"];
-
-    runSHA256Test = false;
-    if (config.contains("runSHA256Test") && config["runSHA256Test"].is_boolean())
-        runSHA256Test = config["runSHA256Test"];
-
-    runBlakeTest = false;
-    if (config.contains("runBlakeTest") && config["runBlakeTest"].is_boolean())
-        runBlakeTest = config["runBlakeTest"];
-
-    runECRecoverTest = false;
-    if (config.contains("runECRecoverTest") && config["runECRecoverTest"].is_boolean())
-        runECRecoverTest = config["runECRecoverTest"];
-
-    runDatabaseCacheTest = false;
-    if (config.contains("runDatabaseCacheTest") && config["runDatabaseCacheTest"].is_boolean())
-        runDatabaseCacheTest = config["runDatabaseCacheTest"];
-    
-    runDatabaseAssociativeCacheTest = false;
-    if (config.contains("runDatabaseAssociativeCacheTest") && config["runDatabaseAssociativeCacheTest"].is_boolean())
-        runDatabaseAssociativeCacheTest = config["runDatabaseAssociativeCacheTest"];
-
-    runCheckTreeTest = false;
-    if (config.contains("runCheckTreeTest") && config["runCheckTreeTest"].is_boolean())
-        runCheckTreeTest = config["runCheckTreeTest"];
-
-    checkTreeRoot = "auto";
-    if (config.contains("checkTreeRoot") && config["checkTreeRoot"].is_string())
-        checkTreeRoot = config["checkTreeRoot"];
-
-    runDatabasePerformanceTest = false;
-    if (config.contains("runDatabasePerformanceTest") && config["runDatabasePerformanceTest"].is_boolean())
-        runDatabasePerformanceTest = config["runDatabasePerformanceTest"];
-
-    runUnitTest = false;
-    if (config.contains("runUnitTest") && config["runUnitTest"].is_boolean())
-        runUnitTest = config["runUnitTest"];
-
-    useMainExecGenerated = false;
-    if (config.contains("useMainExecGenerated") && config["useMainExecGenerated"].is_boolean())
-        useMainExecGenerated = config["useMainExecGenerated"];
-
-    useMainExecC = false;
-    if (config.contains("useMainExecC") && config["useMainExecC"].is_boolean())
-        useMainExecC = config["useMainExecC"];
-
-    executeInParallel = false;
-    if (config.contains("executeInParallel") && config["executeInParallel"].is_boolean())
-        executeInParallel = config["executeInParallel"];
-
-    saveDbReadsToFile = false;
-    if (config.contains("saveDbReadsToFile") && config["saveDbReadsToFile"].is_boolean())
-        saveDbReadsToFile = config["saveDbReadsToFile"];
-
-    saveRequestToFile = false;
-    if (config.contains("saveRequestToFile") && config["saveRequestToFile"].is_boolean())
-        saveRequestToFile = config["saveRequestToFile"];
-
-    saveDbReadsToFileOnChange = false;
-    if (config.contains("saveDbReadsToFileOnChange") && config["saveDbReadsToFileOnChange"].is_boolean())
-        saveDbReadsToFileOnChange = config["saveDbReadsToFileOnChange"];
-
-    saveInputToFile = false;
-    if (config.contains("saveInputToFile") && config["saveInputToFile"].is_boolean())
-        saveInputToFile = config["saveInputToFile"];
-
-    saveResponseToFile = false;
-    if (config.contains("saveResponseToFile") && config["saveResponseToFile"].is_boolean())
-        saveResponseToFile = config["saveResponseToFile"];
-
-    saveOutputToFile = false;
-    if (config.contains("saveOutputToFile") && config["saveOutputToFile"].is_boolean())
-        saveOutputToFile = config["saveOutputToFile"];
-
-    saveProofToFile = false;
-    if (config.contains("saveProofToFile") && config["saveProofToFile"].is_boolean())
-        saveProofToFile = config["saveProofToFile"];
-
-    saveFilesInSubfolders = false;
-    if (config.contains("saveFilesInSubfolders") && config["saveFilesInSubfolders"].is_boolean())
-        saveFilesInSubfolders = config["saveFilesInSubfolders"];
-
-    loadDBToMemCache = false;
-    if (config.contains("loadDBToMemCache") && config["loadDBToMemCache"].is_boolean())
-        loadDBToMemCache = config["loadDBToMemCache"];
-
-    loadDBToMemCacheInParallel = false;
-    if (config.contains("loadDBToMemCacheInParallel") && config["loadDBToMemCacheInParallel"].is_boolean())
-        loadDBToMemCacheInParallel = config["loadDBToMemCacheInParallel"];
-
-    loadDBToMemTimeout = 30*1000*1000; // Default = 30 seconds
-    if (config.contains("loadDBToMemTimeout") && config["loadDBToMemTimeout"].is_number())
-        loadDBToMemTimeout = config["loadDBToMemTimeout"];
-
-    dbMTCacheSize = 4*1024;
-    if (config.contains("dbMTCacheSize") && config["dbMTCacheSize"].is_number())
-        dbMTCacheSize = config["dbMTCacheSize"];
-    
-    useAssociativeCache = false;
-    if (config.contains("useAssociativeCache") && config["useAssociativeCache"].is_boolean())
-        useAssociativeCache = config["useAssociativeCache"];
-
-    log2DbMTAssociativeCacheSize = 25;
-    if (config.contains("log2DbMTAssociativeCacheSize") && config["log2DbMTAssociativeCacheSize"].is_number())
-        log2DbMTAssociativeCacheSize = config["log2DbMTAssociativeCacheSize"];
-    
-    log2DbMTAssociativeCacheIndexesSize = 28;
-    if (config.contains("log2DbMTAssociativeCacheIndexesSize") && config["log2DbMTAssociativeCacheIndexesSize"].is_number())
-        log2DbMTAssociativeCacheIndexesSize = config["log2DbMTAssociativeCacheIndexesSize"];
-
-    log2DbKVAssociativeCacheSize = 25;
-    if (config.contains("log2DbKVAssociativeCacheSize") && config["log2DbKVAssociativeCacheSize"].is_number())
-        log2DbKVAssociativeCacheSize = config["log2DbKVAssociativeCacheSize"];
-    
-    log2DbKVAssociativeCacheIndexesSize = 28;
-    if (config.contains("log2DbKVAssociativeCacheIndexesSize") && config["log2DbKVAssociativeCacheIndexesSize"].is_number())
-        log2DbKVAssociativeCacheIndexesSize = config["log2DbKVAssociativeCacheIndexesSize"];
-    
-    log2DbVersionsAssociativeCacheSize = 25;
-    if (config.contains("log2DbVersionsAssociativeCacheSize") && config["log2DbVersionsAssociativeCacheSize"].is_number())
-        log2DbVersionsAssociativeCacheSize = config["log2DbVersionsAssociativeCacheSize"];
-    
-    log2DbVersionsAssociativeCacheIndexesSize = 28;
-    if (config.contains("log2DbVersionsAssociativeCacheIndexesSize") && config["log2DbVersionsAssociativeCacheIndexesSize"].is_number())
-        log2DbVersionsAssociativeCacheIndexesSize = config["log2DbVersionsAssociativeCacheIndexesSize"];
-
-    dbProgramCacheSize = 1*1024;
-    if (config.contains("dbProgramCacheSize") && config["dbProgramCacheSize"].is_number())
-        dbProgramCacheSize = config["dbProgramCacheSize"];
-
-    opcodeTracer = false;
-    if (config.contains("opcodeTracer") && config["opcodeTracer"].is_boolean())
-        opcodeTracer = config["opcodeTracer"];
-
-    logRemoteDbReads = false;
-    if (config.contains("logRemoteDbReads") && config["logRemoteDbReads"].is_boolean())
-        logRemoteDbReads = config["logRemoteDbReads"];
-
-    logExecutorServerInput = false;
-    if (config.contains("logExecutorServerInput") && config["logExecutorServerInput"].is_boolean())
-        logExecutorServerInput = config["logExecutorServerInput"];
-
-    logExecutorServerInputJson = false;
-    if (config.contains("logExecutorServerInputJson") && config["logExecutorServerInputJson"].is_boolean())
-        logExecutorServerInputJson = config["logExecutorServerInputJson"];
-
-    logExecutorServerInputGasThreshold = 0;
-    if (config.contains("logExecutorServerInputGasThreshold") && config["logExecutorServerInputGasThreshold"].is_number())
-        logExecutorServerInputGasThreshold = config["logExecutorServerInputGasThreshold"];
-
-    logExecutorServerResponses = false;
-    if (config.contains("logExecutorServerResponses") && config["logExecutorServerResponses"].is_boolean())
-        logExecutorServerResponses = config["logExecutorServerResponses"];
-
-    logExecutorServerTxs = true;
-    if (config.contains("logExecutorServerTxs") && config["logExecutorServerTxs"].is_boolean())
-        logExecutorServerTxs = config["logExecutorServerTxs"];
-
-    dontLoadRomOffsets = false;
-    if (config.contains("dontLoadRomOffsets") && config["dontLoadRomOffsets"].is_boolean())
-        dontLoadRomOffsets = config["dontLoadRomOffsets"];
-
-    executorServerPort = 50071;
-    if (config.contains("executorServerPort") && config["executorServerPort"].is_number())
-        executorServerPort = config["executorServerPort"];
-
-    executorROMLineTraces = false;
-    if (config.contains("executorROMLineTraces") && config["executorROMLineTraces"].is_boolean())
-        executorROMLineTraces = config["executorROMLineTraces"];
-
-    executorTimeStatistics = false;
-    if (config.contains("executorTimeStatistics") && config["executorTimeStatistics"].is_boolean())
-        executorTimeStatistics = config["executorTimeStatistics"];
-
-    executorClientPort = 50071;
-    if (config.contains("executorClientPort") && config["executorClientPort"].is_number())
-        executorClientPort = config["executorClientPort"];
-
-    executorClientHost = "127.0.0.1";
-    if (config.contains("executorClientHost") && config["executorClientHost"].is_string())
-        executorClientHost = config["executorClientHost"];
-
-    executorClientLoops = 1;
-    if (config.contains("executorClientLoops") && config["executorClientLoops"].is_number())
-        executorClientLoops = config["executorClientLoops"];
-
-    executorClientCheckNewStateRoot = false;
-    if (config.contains("executorClientCheckNewStateRoot") && config["executorClientCheckNewStateRoot"].is_boolean())
-        executorClientCheckNewStateRoot = config["executorClientCheckNewStateRoot"];
-
-    hashDBServerPort = 50061;
-    if (config.contains("hashDBServerPort") && config["hashDBServerPort"].is_number())
-        hashDBServerPort = config["hashDBServerPort"];
-
-    hashDBURL = "local";
-    if (config.contains("hashDBURL") && config["hashDBURL"].is_string())
-        hashDBURL = config["hashDBURL"];
-
-    hashDB64 = false;
-    if (config.contains("hashDB64") && config["hashDB64"].is_boolean())
-        hashDB64 = config["hashDB64"];
-
-    dbCacheSynchURL = "";
-    if (config.contains("dbCacheSynchURL") && config["dbCacheSynchURL"].is_string())
-        dbCacheSynchURL = config["dbCacheSynchURL"];
-
-    aggregatorServerPort = 50071;
-    if (config.contains("aggregatorServerPort") && config["aggregatorServerPort"].is_number())
-        aggregatorServerPort = config["aggregatorServerPort"];
-
-    aggregatorClientPort = 50071;
-    if (config.contains("aggregatorClientPort") && config["aggregatorClientPort"].is_number())
-        aggregatorClientPort = config["aggregatorClientPort"];
-
-    aggregatorClientHost = "127.0.0.1";
-    if (config.contains("aggregatorClientHost") && config["aggregatorClientHost"].is_string())
-        aggregatorClientHost = config["aggregatorClientHost"];
-
-    aggregatorClientMockTimeout = 60 * 1000 * 1000;
-    if (config.contains("aggregatorClientMockTimeout") && config["aggregatorClientMockTimeout"].is_number())
-        aggregatorClientMockTimeout = config["aggregatorClientMockTimeout"];
-
-    aggregatorClientWatchdogTimeout = 60 * 1000 * 1000;
-    if (config.contains("aggregatorClientWatchdogTimeout") && config["aggregatorClientWatchdogTimeout"].is_number())
-        aggregatorClientWatchdogTimeout = config["aggregatorClientWatchdogTimeout"];
-
-    aggregatorClientMaxStreams = 0;
-    if (config.contains("aggregatorClientMaxStreams") && config["aggregatorClientMaxStreams"].is_number())
-        aggregatorClientMaxStreams = config["aggregatorClientMaxStreams"];
-
-    if (config.contains("inputFile") && config["inputFile"].is_string())
-        inputFile = config["inputFile"];
-    if (config.contains("inputFile2") && config["inputFile2"].is_string())
-        inputFile2 = config["inputFile2"];
-
-    if (config.contains("outputPath") && config["outputPath"].is_string())
-        outputPath = config["outputPath"];
-
-    // Set default config path, and update it if specified
-    configPath = "config";
-    if (config.contains("configPath") && config["configPath"].is_string())
-        configPath = config["configPath"];
-
-    // Set default config files names
-    rom = string("src/main_sm/") + string(PROVER_FORK_NAMESPACE_STRING) + string("/scripts/rom.json");
-    keccakScriptFile = configPath + "/scripts/keccak_script.json";
-    keccakPolsFile = configPath + "/scripts/keccak_pols.json";
-    keccakConnectionsFile = configPath + "/scripts/keccak_connections.json";
-    sha256ScriptFile = configPath + "/scripts/sha256_script.json";
-    sha256PolsFile = configPath + "/scripts/sha256_pols.json";
-    sha256ConnectionsFile = configPath + "/scripts/sha256_connections.json";
-    storageRomFile = configPath + "/scripts/storage_sm_rom.json";
-    zkevmConstPols = configPath + "/zkevm/zkevm.const";
-    zkevmConstantsTree = configPath + "/zkevm/zkevm.consttree";
-    zkevmStarkInfo = configPath + "/zkevm/zkevm.starkinfo.json";
-    zkevmVerifier = configPath + "/zkevm/zkevm.verifier.dat";
-    c12aConstPols = configPath + "/c12a/c12a.const";
-    c12aConstantsTree = configPath + "/c12a/c12a.consttree";
-    c12aExec = configPath + "/c12a/c12a.exec";
-    c12aStarkInfo = configPath + "/c12a/c12a.starkinfo.json";
-    recursive1ConstPols = configPath + "/recursive1/recursive1.const";
-    recursive1ConstantsTree = configPath + "/recursive1/recursive1.consttree";
-    recursive1Exec = configPath + "/recursive1/recursive1.exec";
-    recursive1StarkInfo = configPath + "/recursive1/recursive1.starkinfo.json";
-    recursive1Verifier = configPath + "/recursive1/recursive1.verifier.dat";
-    recursive2ConstPols = configPath + "/recursive2/recursive2.const";
-    recursive2ConstantsTree = configPath + "/recursive2/recursive2.consttree";
-    recursive2Exec = configPath + "/recursive2/recursive2.exec";
-    recursive2StarkInfo = configPath + "/recursive2/recursive2.starkinfo.json";
-    recursive2Verifier = configPath + "/recursive2/recursive2.verifier.dat";
-    recursive2Verkey = configPath + "/recursive2/recursive2.verkey.json";
-    recursivefConstPols = configPath + "/recursivef/recursivef.const";
-    recursivefConstantsTree = configPath + "/recursivef/recursivef.consttree";
-    recursivefExec = configPath + "/recursivef/recursivef.exec";
-    recursivefStarkInfo = configPath + "/recursivef/recursivef.starkinfo.json";
-    recursivefVerifier = configPath + "/recursivef/recursivef.verifier.dat";
-    finalVerifier = configPath + "/final/final.verifier.dat";
-    finalVerkey = configPath + "/final/final.fflonk.verkey.json";
-    finalStarkZkey = configPath + "/final/final.fflonk.zkey";
-
-
-    if (config.contains("rom") && config["rom"].is_string())
-        rom = config["rom"];
-
-    if (config.contains("zkevmCmPols") && config["zkevmCmPols"].is_string())
-        zkevmCmPols = config["zkevmCmPols"];
-
-    if (config.contains("zkevmCmPolsAfterExecutor") && config["zkevmCmPolsAfterExecutor"].is_string())
-        zkevmCmPolsAfterExecutor = config["zkevmCmPolsAfterExecutor"];
-
-    if (config.contains("c12aCmPols") && config["c12aCmPols"].is_string())
-        c12aCmPols = config["c12aCmPols"];
-
-    if (config.contains("recursive1CmPols") && config["recursive1CmPols"].is_string())
-        recursive1CmPols = config["recursive1CmPols"];
-
-    if (config.contains("zkevmConstPols") && config["zkevmConstPols"].is_string())
-        zkevmConstPols = config["zkevmConstPols"];
-
-    if (config.contains("c12aConstPols") && config["c12aConstPols"].is_string())
-        c12aConstPols = config["c12aConstPols"];
-
-    if (config.contains("recursive1ConstPols") && config["recursive1ConstPols"].is_string())
-        recursive1ConstPols = config["recursive1ConstPols"];
-    
-    if (config.contains("recursive2ConstPols") && config["recursive2ConstPols"].is_string())
-        recursive2ConstPols = config["recursive2ConstPols"];
-    
-    if (config.contains("recursivefConstPols") && config["recursivefConstPols"].is_string())
-        recursivefConstPols = config["recursivefConstPols"];
-
-    mapConstPolsFile = true;
-    if (config.contains("mapConstPolsFile") && config["mapConstPolsFile"].is_boolean())
-        mapConstPolsFile = config["mapConstPolsFile"];
-
-    if (config.contains("zkevmConstantsTree") && config["zkevmConstantsTree"].is_string())
-        zkevmConstantsTree = config["zkevmConstantsTree"];
-
-    if (config.contains("c12aConstantsTree") && config["c12aConstantsTree"].is_string())
-        c12aConstantsTree = config["c12aConstantsTree"];
-
-    if (config.contains("recursive1ConstantsTree") && config["recursive1ConstantsTree"].is_string())
-        recursive1ConstantsTree = config["recursive1ConstantsTree"];
-
-    if (config.contains("recursive2ConstantsTree") && config["recursive2ConstantsTree"].is_string())
-        recursive2ConstantsTree = config["recursive2ConstantsTree"];
-
-    if (config.contains("recursivefConstantsTree") && config["recursivefConstantsTree"].is_string())
-        recursivefConstantsTree = config["recursivefConstantsTree"];
-
-    mapConstantsTreeFile = true;
-    if (config.contains("mapConstantsTreeFile") && config["mapConstantsTreeFile"].is_boolean())
-        mapConstantsTreeFile = config["mapConstantsTreeFile"];
-
-    if (config.contains("finalVerkey") && config["finalVerkey"].is_string())
-        finalVerkey = config["finalVerkey"];
-
-    if (config.contains("zkevmVerifier") && config["zkevmVerifier"].is_string())
-        zkevmVerifier = config["zkevmVerifier"];
-
-    if (config.contains("recursive1Verifier") && config["recursive1Verifier"].is_string())
-        recursive1Verifier = config["recursive1Verifier"];
-
-    if (config.contains("recursive2Verifier") && config["recursive2Verifier"].is_string())
-        recursive2Verifier = config["recursive2Verifier"];
-    
-    if (config.contains("recursive2Verkey") && config["recursive2Verkey"].is_string())
-        recursive2Verkey = config["recursive2Verkey"];
-
-    if (config.contains("finalVerifier") && config["finalVerifier"].is_string())
-        finalVerifier = config["finalVerifier"];
-
-    if (config.contains("recursivefVerifier") && config["recursivefVerifier"].is_string())
-        recursivefVerifier = config["recursivefVerifier"];
-
-    if (config.contains("c12aExec") && config["c12aExec"].is_string())
-        c12aExec = config["c12aExec"];
-
-    if (config.contains("recursive1Exec") && config["recursive1Exec"].is_string())
-        recursive1Exec = config["recursive1Exec"];
-    
-    if (config.contains("recursive2Exec") && config["recursive2Exec"].is_string())
-        recursive2Exec = config["recursive2Exec"];
-    
-    if (config.contains("recursivefExec") && config["recursivefExec"].is_string())
-        recursivefExec = config["recursivefExec"];
-
-    if (config.contains("finalStarkZkey") && config["finalStarkZkey"].is_string())
-        finalStarkZkey = config["finalStarkZkey"];
-
-    if (config.contains("proofFile") && config["proofFile"].is_string())
-        proofFile = config["proofFile"];
-
-    if (config.contains("publicsOutput") && config["publicsOutput"].is_string())
-        publicsOutput = config["publicsOutput"];
-
-    if (config.contains("keccakScriptFile") && config["keccakScriptFile"].is_string())
-        keccakScriptFile = config["keccakScriptFile"];
-
-    if (config.contains("sha256ScriptFile") && config["sha256ScriptFile"].is_string())
-        sha256ScriptFile = config["sha256ScriptFile"];
-
-    if (config.contains("keccakPolsFile") && config["keccakPolsFile"].is_string())
-        keccakPolsFile = config["keccakPolsFile"];
-
-    if (config.contains("sha256PolsFile") && config["sha256PolsFile"].is_string())
-        sha256PolsFile = config["sha256PolsFile"];
-
-    if (config.contains("keccakConnectionsFile") && config["keccakConnectionsFile"].is_string())
-        keccakConnectionsFile = config["keccakConnectionsFile"];
-
-    if (config.contains("sha256ConnectionsFile") && config["sha256ConnectionsFile"].is_string())
-        sha256ConnectionsFile = config["sha256ConnectionsFile"];
-
-    if (config.contains("storageRomFile") && config["storageRomFile"].is_string())
-        storageRomFile = config["storageRomFile"];
-
-    if (config.contains("zkevmStarkInfo") && config["zkevmStarkInfo"].is_string())
-        zkevmStarkInfo = config["zkevmStarkInfo"];
-
-    if (config.contains("c12aStarkInfo") && config["c12aStarkInfo"].is_string())
-        c12aStarkInfo = config["c12aStarkInfo"];
-
-    if (config.contains("recursive1StarkInfo") && config["recursive1StarkInfo"].is_string())
-        recursive1StarkInfo = config["recursive1StarkInfo"];
-
-    if (config.contains("recursive2StarkInfo") && config["recursive2StarkInfo"].is_string())
-        recursive2StarkInfo = config["recursive2StarkInfo"];
-
-    if (config.contains("recursivefStarkInfo") && config["recursivefStarkInfo"].is_string())
-        recursivefStarkInfo = config["recursivefStarkInfo"];
-
-    if (config.contains("databaseURL") && config["databaseURL"].is_string())
-        databaseURL = config["databaseURL"];
-
-    if (config.contains("dbNodesTableName") && config["dbNodesTableName"].is_string())
-        dbNodesTableName = config["dbNodesTableName"];
-
-    if (config.contains("dbProgramTableName") && config["dbProgramTableName"].is_string())
-        dbProgramTableName = config["dbProgramTableName"];
-
-    dbMultiWrite = false;
-    if (config.contains("dbMultiWrite") && config["dbMultiWrite"].is_boolean())
-        dbMultiWrite = config["dbMultiWrite"];
-
-    dbMultiWriteSingleQuerySize = 20*1024*1024;
-    if (config.contains("dbMultiWriteSingleQuerySize") && config["dbMultiWriteSingleQuerySize"].is_number())
-        dbMultiWriteSingleQuerySize = config["dbMultiWriteSingleQuerySize"];
-
-    dbConnectionsPool = false;
-    if (config.contains("dbConnectionsPool") && config["dbConnectionsPool"].is_boolean())
-        dbConnectionsPool = config["dbConnectionsPool"];
-
-    dbNumberOfPoolConnections = 25;
-    if (config.contains("dbNumberOfPoolConnections") && config["dbNumberOfPoolConnections"].is_number())
-        dbNumberOfPoolConnections = config["dbNumberOfPoolConnections"];
-
-    dbMetrics = false;
-    if (config.contains("dbMetrics") && config["dbMetrics"].is_boolean())
-        dbMetrics = config["dbMetrics"];
-
-    dbClearCache = false;
-    if (config.contains("dbClearCache") && config["dbClearCache"].is_boolean())
-        dbClearCache = config["dbClearCache"];
-
-    dbGetTree = false;
-    if (config.contains("dbGetTree") && config["dbGetTree"].is_boolean())
-        dbGetTree = config["dbGetTree"];
-
-    dbReadOnly = false;
-    if (config.contains("dbReadOnly") && config["dbReadOnly"].is_boolean())
-        dbReadOnly = config["dbReadOnly"];
-
-    dbReadRetryCounter = 10;
-    if (config.contains("dbReadRetryCounter") && config["dbReadRetryCounter"].is_number())
-        dbReadRetryCounter = config["dbReadRetryCounter"];
-
-    dbReadRetryDelay = 100*1000;
-    if (config.contains("dbReadRetryDelay") && config["dbReadRetryDelay"].is_number())
-        dbReadRetryDelay = config["dbReadRetryDelay"];
-
-    stateManager = false;
-    if (config.contains("stateManager") && config["stateManager"].is_boolean())
-        stateManager = config["stateManager"];
-
-    stateManagerPurge = true;
-    if (config.contains("stateManagerPurge") && config["stateManagerPurge"].is_boolean())
-        stateManagerPurge = config["stateManagerPurge"];
-
-    if (config.contains("cleanerPollingPeriod") && config["cleanerPollingPeriod"].is_number())
-        cleanerPollingPeriod = config["cleanerPollingPeriod"];
-
-    if (config.contains("requestsPersistence") && config["requestsPersistence"].is_number())
-        requestsPersistence = config["requestsPersistence"];
-
-    maxExecutorThreads = 16;
-    if (config.contains("maxExecutorThreads") && config["maxExecutorThreads"].is_number())
-        maxExecutorThreads = config["maxExecutorThreads"];
-
-    maxProverThreads = 16;
-    if (config.contains("maxProverThreads") && config["maxProverThreads"].is_number())
-        maxProverThreads = config["maxProverThreads"];
-
-    maxHashDBThreads = 16;
-    if (config.contains("maxHashDBThreads") && config["maxHashDBThreads"].is_number())
-        maxHashDBThreads = config["maxHashDBThreads"];
-
-    proverName = "UNSPECIFIED";
-    if (config.contains("proverName") && config["proverName"].is_string())
-        proverName = config["proverName"];
-
-    fullTracerTraceReserveSize = 256*1024;
-    if (config.contains("fullTracerTraceReserveSize") && config["fullTracerTraceReserveSize"].is_number())
-        fullTracerTraceReserveSize = config["fullTracerTraceReserveSize"];
-
-    ECRecoverPrecalc = true;
-    if (config.contains("ECRecoverPrecalc") && config["ECRecoverPrecalc"].is_boolean())
-        ECRecoverPrecalc = config["ECRecoverPrecalc"];
-
-    ECRecoverPrecalcNThreads = 16;
-    if (config.contains("ECRecoverPrecalcNThreads") && config["ECRecoverPrecalcNThreads"].is_number())
-        ECRecoverPrecalcNThreads = config["ECRecoverPrecalcNThreads"];
-=======
->>>>>>> 11fdd4e5
     // MT associative cache
     ParseBool(config, "useAssociativeCache", "USE_ASSOCIATIVE_CACHE", useAssociativeCache, false);
     ParseS64(config, "log2DbMTAssociativeCacheSize", "LOG2_DB_MT_ASSOCIATIVE_CACHE_SIZE", log2DbMTAssociativeCacheSize, 25);
