--- conflicted
+++ resolved
@@ -127,19 +127,17 @@
     {
         saveDbReadsToFile = config["saveDbReadsToFile"];
     }
-<<<<<<< HEAD
+    saveRequestToFile = false;
+    if (config.contains("saveRequestToFile") &&
+        config["saveRequestToFile"].is_boolean())
+    {
+        saveRequestToFile = config["saveRequestToFile"];
+    }
     saveDbReadsToFileOnChange = false;
     if (config.contains("saveDbReadsToFileOnChange") &&
         config["saveDbReadsToFileOnChange"].is_boolean())
     {
         saveDbReadsToFileOnChange = config["saveDbReadsToFileOnChange"];
-=======
-    saveRequestToFile = false;
-    if (config.contains("saveRequestToFile") &&
-        config["saveRequestToFile"].is_boolean())
-    {
-        saveRequestToFile = config["saveRequestToFile"];
->>>>>>> 40af1b49
     }
     saveInputToFile = false;
     if (config.contains("saveInputToFile") &&
@@ -549,17 +547,12 @@
         cout << "    saveInputToFile=true" << endl;
     if (saveDbReadsToFile)
         cout << "    saveDbReadsToFile=true" << endl;
-<<<<<<< HEAD
     if (saveDbReadsToFileOnChange)
         cout << "    saveDbReadsToFileOnChange=true" << endl;
-    if (saveOutputToFile)
-        cout << "    saveOutputToFile=true" << endl;
+    if (saveResponseToFile)
+        cout << "    saveResponseToFile=true" << endl;
     if (loadDBToMemCache)
         cout << "    loadDBToMemCache=true" << endl;
-=======
-    if (saveResponseToFile)
-        cout << "    saveResponseToFile=true" << endl;
->>>>>>> 40af1b49
     if (opcodeTracer)
         cout << "    opcodeTracer=true" << endl;
     if (logRemoteDbReads)
