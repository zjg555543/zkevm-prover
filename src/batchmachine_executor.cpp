
#include <iostream>
#include <fstream>
#include "batchmachine_executor.hpp"
#include "poseidon_opt/poseidon_opt.hpp"
#include "scalar.hpp"
#include "compare_fe.hpp"
#include "utils.hpp"
#include "config.hpp"
#include "merkle_group.hpp"
#include "merkle_group_multipol.hpp"
#include "fft/fft.hpp"

<<<<<<< HEAD
void BatchMachineExecutor::execute (Mem &mem, json &proof)
=======
void batchMachineExecutor(RawFr &fr, Mem &mem, Script &script, json &proof)
>>>>>>> 5423a6cd
{
    Poseidon_opt poseidon;
    Merkle M(MERKLE_ARITY);

    for (uint64_t i = 0; i < script.program.size(); i++)
    {
        // if (i==213)
        //   break;
        Program program = script.program[i];
        cout << "Program line: " << i << " operation: " << op2string(program.op) << " result: " << program.result << endl;

        switch (program.op)
        {
        case op_field_set:
        {
            zkassert(mem[program.result].type == rt_field);
            zkassert(program.value.size() > 0);

            fr.fromString(mem[program.result].fe, program.value);

            printReference(fr, mem[program.result]);
            break;
        }
        case op_field_add:
        {
            zkassert(mem[program.result].type == rt_field);
            zkassert(program.values.size() == 2);
            zkassert(mem[program.values[0]].type == rt_field);
            zkassert(mem[program.values[1]].type == rt_field);

            fr.add(mem[program.result].fe, mem[program.values[0]].fe, mem[program.values[1]].fe);

            printReference(fr, mem[program.result]);
            break;
        }
        case op_field_sub:
        {
            zkassert(mem[program.result].type == rt_field);
            zkassert(program.values.size() == 2);
            zkassert(mem[program.values[0]].type == rt_field);
            zkassert(mem[program.values[1]].type == rt_field);

            fr.sub(mem[program.result].fe, mem[program.values[0]].fe, mem[program.values[1]].fe);

            printReference(fr, mem[program.result]);
            break;
        }
        case op_field_neg:
        {
            zkassert(mem[program.result].type == rt_field);
            zkassert(program.values.size() == 1);
            zkassert(mem[program.values[0]].type == rt_field);

            fr.neg(mem[program.result].fe, mem[program.values[0]].fe);

            printReference(fr, mem[program.result]);
            break;
        }
        case op_field_mul:
        {
            zkassert(mem[program.result].type == rt_field);
            zkassert(program.values.size() == 2);
            zkassert(mem[program.values[0]].type == rt_field);
            zkassert(mem[program.values[1]].type == rt_field);

            fr.mul(mem[program.result].fe, mem[program.values[0]].fe, mem[program.values[1]].fe);

            printReference(fr, mem[program.result]);
            break;
        }
        case op_pol_add:
        {
            zkassert(mem[program.result].type == rt_pol);
            zkassert(program.values.size() == 2);
            zkassert(mem[program.values[0]].type == rt_pol);
            zkassert(mem[program.values[1]].type == rt_pol);
            zkassert(mem[program.result].N == mem[program.values[0]].N);
            zkassert(mem[program.result].N == mem[program.values[1]].N);

            for (uint64_t j = 0; j < program.N; j++)
            {
                fr.add(mem[program.result].pPol[j], mem[program.values[0]].pPol[j], mem[program.values[1]].pPol[j]);
            }

            printReference(fr, mem[program.result]);
            break;
        }
        case op_pol_sub:
        {
            zkassert(mem[program.result].type == rt_pol);
            zkassert(program.values.size() == 2);
            zkassert(mem[program.values[0]].type == rt_pol);
            zkassert(mem[program.values[1]].type == rt_pol);
            zkassert(mem[program.result].N == mem[program.values[0]].N);
            zkassert(mem[program.result].N == mem[program.values[1]].N);

            for (uint64_t j = 0; j < program.N; j++)
            {
                fr.sub(mem[program.result].pPol[j], mem[program.values[0]].pPol[j], mem[program.values[1]].pPol[j]);
            }

            printReference(fr, mem[program.result]);
            break;
        }
        case op_pol_neg:
        {
            zkassert(mem[program.result].type == rt_pol);
            zkassert(program.values.size() == 1);
            zkassert(mem[program.values[0]].type == rt_pol);
            zkassert(mem[program.result].N == mem[program.values[0]].N);

            for (uint64_t j = 0; j < program.N; j++)
            {
                fr.neg(mem[program.result].pPol[j], mem[program.values[0]].pPol[j]);
            }

            printReference(fr, mem[program.result]);
            break;
        }
        case op_pol_mul:
        {
            zkassert(mem[program.result].type == rt_pol);
            zkassert(program.values.size() == 2);
            zkassert(mem[program.values[0]].type == rt_pol);
            zkassert(mem[program.values[1]].type == rt_pol);
            zkassert(mem[program.result].N == mem[program.values[0]].N);
            zkassert(mem[program.result].N == mem[program.values[1]].N);

            for (uint64_t j = 0; j < program.N; j++)
            {
                fr.mul(mem[program.result].pPol[j], mem[program.values[0]].pPol[j], mem[program.values[1]].pPol[j]);
            }
            printReference(fr, mem[program.result]);
            break;
        }
        case op_pol_addc:
        {
            zkassert(mem[program.result].type == rt_pol);
            zkassert(program.values.size() == 1);
            zkassert(mem[program.values[0]].type == rt_pol);
            zkassert(mem[program.result].N == mem[program.values[0]].N);

            for (uint64_t j = 0; j < program.N; j++)
            {
                fr.add(mem[program.result].pPol[j], mem[program.values[0]].pPol[j], mem[program.constant].fe);
            }

            printReference(fr, mem[program.result]);
            break;
        }
        case op_pol_mulc:
        {
            zkassert(mem[program.result].type == rt_pol);
            zkassert(program.values.size() == 1);
            zkassert(mem[program.values[0]].type == rt_pol);
            zkassert(mem[program.result].N == mem[program.values[0]].N);

            for (uint64_t j = 0; j < program.N; j++)
            {
                fr.mul(mem[program.result].pPol[j], mem[program.values[0]].pPol[j], mem[program.constant].fe);
            }

            printReference(fr, mem[program.result]);
            break;
        }
        case op_pol_grandProduct:
        {
            zkassert(mem[program.result].type == rt_pol);
            zkassert(program.values.size() == 1);
            zkassert(mem[program.values[0]].type == rt_pol);
            zkassert(mem[program.result].N == mem[program.values[0]].N);

            mem[program.result].pPol[0] = fr.one();
            for (uint64_t j = 1; j < program.N; j++)
            {
                fr.mul(mem[program.result].pPol[j], mem[program.values[0]].pPol[j - 1], mem[program.result].pPol[j - 1]);
            }

            printReference(fr, mem[program.result]);
            break;
        }
        case op_pol_batchInverse:
        {
            zkassert(mem[program.result].type == rt_pol);
            zkassert(program.values.size() == 1);
            zkassert(mem[program.values[0]].type == rt_pol);
            zkassert(mem[program.result].N == mem[program.values[0]].N);

            batchInverse(fr, mem[program.values[0]], mem[program.result]);

            printReference(fr, mem[program.result]);
            break;
        }
        case op_pol_rotate:
        {
            zkassert(mem[program.result].type == rt_pol);
            zkassert(program.values.size() == 1);
            zkassert(mem[program.values[0]].type == rt_pol);
            zkassert(mem[program.result].N == mem[program.values[0]].N);

            for (uint64_t j = 0; j < program.N; j++)
            {
                mem[program.result].pPol[j] = mem[program.values[0]].pPol[(j + program.shift) % program.N];
            }

            printReference(fr, mem[program.result]);
            break;
        }
        case op_pol_extend:
        {
            uint32_t extendBits = program.extendBits;
            uint32_t length = 1 << NBITS;
            uint32_t extensionLength = (length << extendBits) - length;
            FFT fft(&fr, length);
            FFT fft_extended(&fr, length + (length << extendBits) - length);
            for (uint32_t i = 0; i < program.values.size(); i++)
            {

                RawFr::Element aux[length + extensionLength] = {fr.zero()};
                std::memcpy(&aux, mem[program.values[i]].pPol, mem[program.values[i]].memSize);
                std::memcpy(mem[program.result].pPol, &aux, mem[program.values[i]].memSize + extensionLength * sizeof(RawFr::Element));

                fft.ifft(mem[program.result].pPol, length);

                RawFr::Element r = fr.one();
                RawFr::Element shift;
                fr.fromUI(shift, 25);
                for (uint j = 0; j < length; j++) // TODO: Pre-compute r and parallelize
                {
                    fr.mul(mem[program.result].pPol[j], mem[program.result].pPol[j], r);
                    fr.mul(r, r, shift);
                }

                fft_extended.fft(mem[program.result].pPol, length + extensionLength);
            }
            printReference(fr, mem[program.result]);
            break;
        }
        case op_pol_getEvaluation:
        {
            zkassert(mem[program.result].type == rt_field);
            zkassert(mem[program.p].type == rt_pol);
            zkassert(program.idx < mem[program.p].N);

            mem[program.result].fe = mem[program.p].pPol[program.idx];

            printReference(fr, mem[program.result]);
            break;
        }
        case op_treeGroupMultipol_extractPol:
        {
            MerkleGroupMultiPol MGP(&M, program.nGroups, program.groupSize, program.nPols);
            uint32_t N = program.nGroups * program.groupSize;
#pragma omp parallel for
            for (uint32_t j = 0; j < N; j++)
            {
                mem[program.result].pPol[j] = MGP.getElement(mem[program.tree].pTreeGroupMultipol, program.polIdx, j);
            }
            printReference(fr, mem[program.result]);

            break;
        }
        case op_treeGroupMultipol_merkelize:
        {
            MerkleGroupMultiPol MGP(&M, program.nGroups, program.groupSize, program.nPols);
            vector<vector<RawFr::Element>> pols;
            for (uint32_t j = 0; j < program.nPols; j++)
            {
                std::vector<RawFr::Element> aux((RawFr::Element *)mem[program.pols[j]].pPol, mem[program.pols[j]].pPol + mem[program.pols[j]].N);
                printf("j:%d", j);
                printReference(fr, mem[program.pols[j]]);

                pols.push_back(aux);
                // pols.insert(j, aux);
                //  std::memcpy(&mem[program.result].pTreeGroupMultipol[j], mem[program.pols[j]].pPol, mem[program.pols[j]].memSize);
            }
            MGP.merkelize(mem[program.result].pTreeGroupMultipol, pols);
            printReference(fr, mem[program.result]);
            break;
        }
        case op_treeGroupMultipol_root:
        {
            /*const MGP = new MerkleGroupMultipol(M, l.nGroups, l.groupSize, l.nPols);
                    mem[l.result] = MGP.root(mem[l.tree]);*/
            break;
        }
        case op_treeGroupMultipol_getGroupProof:
        {
            /*const MGP = new MerkleGroupMultipol(M, l.nGroups, l.groupSize, l.nPols);
                    mem[l.result] = MGP.getGroupProof(mem[l.tree], mem[l.idx]);*/
            break;
        }
        case op_treeGroup_merkelize:
        {
            /*const MG = new MerkleGroup(M, l.nGroups, l.groupSize);
                    mem[l.result] = MG.merkelize(mem[l.pol]);*/
            break;
        }
        case op_treeGroup_root:
        {
            /*const MG = new MerkleGroup(M, l.nGroups, l.groupSize);
                    mem[l.result] = MG.root(mem[l.tree]);*/
            break;
        }
        case op_treeGroup_getElementProof:
        {
            /*const MG = new MerkleGroup(M, l.nGroups, l.groupSize);
                    mem[l.result] = MG.getElementProof(mem[l.tree], mem[l.idx]);*/
            break;
        }
        case op_treeGroup_getGroupProof:
        {
            /*const MG = new MerkleGroup(M, l.nGroups, l.groupSize);
                    mem[l.result] = MG.getGroupProof(mem[l.tree], mem[l.idx]);*/
            break;
        }
        case op_idxArrayFromFields:
        {
            zkassert(program.fields.size() > 0);
            zkassert(mem[program.result].type == rt_idxArray);

            vector<vector<uint8_t>> fields;
            for (uint64_t j = 0; j < program.fields.size(); j++)
            {
                zkassert(mem[program.fields[j]].type == rt_field);

                mpz_class s;
                fe2scalar(fr, s, mem[program.fields[j]].fe);
                vector<uint8_t> bits;
                scalar2bits(s, bits);
                fields.push_back(bits);
            }

            uint64_t curField = 0;
            uint64_t curBit = 0;
            for (uint64_t i = 0; i < program.n; i++)
            {
                uint32_t a = 0;
                for (uint64_t j = 0; j < program.nBits; j++)
                {
                    if (fields[curField][curBit])
                        a = a + (1 << j);
                    curBit++;
                    if (curBit == 253)
                    {
                        curBit = 0;
                        curField++;
                    }
                }
                mem[program.result].pIdxArray[i] = a;
            }

            printReference(fr, mem[program.result]);
            break;
        }
        case op_idxArray_get:
        {
            zkassert(mem[program.result].type == rt_int);
            zkassert(mem[program.idxArray].type == rt_idxArray);
            zkassert(program.pos <= mem[program.idxArray].N);

            mem[program.result].integer = mem[program.idxArray].pIdxArray[program.pos];

            printReference(fr, mem[program.result]);
            break;
        }
        case op_idx_addMod:
        {
            zkassert(mem[program.result].type == rt_int);
            zkassert(mem[program.idx].type == rt_int);

            mem[program.result].integer = (uint32_t)((uint64_t(mem[program.idx].integer) + program.add) % program.mod);

            printReference(fr, mem[program.result]);
            break;
        }
        case op_calculateH1H2:
        {
            // calculateH1H2(fr, mem[program.f], mem[program.t], mem[program.resultH1], mem[program.resultH2]); //TODO: Debug with real data; it currently fails
            break;
        }
        case op_friReduce:
        {
            /*let acc = F.e(l.shiftInv);
                    let w = F.e(l.w);
                    let nX = 1 << l.reduceBits;
                    let pol2N = l.N/nX;
                    const pol2_e = new Array(pol2N);
                    for (let g = 0; g<pol2N; g++) {
                        const ppar = new Array(nX);
                        for (let i=0; i<nX; i++) {
                            ppar[i] = mem[l.pol][(i*pol2N)+g];
                        }
                        const ppar_c = await F.ifft(ppar);

                        polMulAxi(F, ppar_c, F.one, acc);    // Multiplies coefs by 1, shiftInv, shiftInv^2, shiftInv^3, ......

                        pol2_e[g] = evalPol(F, ppar_c, mem[l.specialX]);
                        acc = F.mul(acc, w);
                    }
                    mem[l.result] = pol2_e;*/
            break;
        }
        case op_hash:
        {
            zkassert(program.values.size() > 0)
                zkassert(mem[program.result].type == rt_field);

            vector<RawFr::Element> keyV;
            for (uint64_t j = 0; j < program.values.size(); j++)
            {
                zkassert(mem[program.values[j]].type == rt_field);
                keyV.push_back(mem[program.values[j]].fe);
            }
            poseidon.hash(keyV, &mem[program.result].fe);

            printReference(fr, mem[program.result]);
            break;
        }
        case op_log:
        {
            zkassert(program.msg.size() > 0);
            cout << "BME log: " << program.msg << endl;
            /*      if (typeof(l.refId)!= "undefined") {  TODO: Ask Jordi is we need to support this (no refID occurrences in script)
                    const o = refToObject(F, mem, l.ref);
                    console.log(JSON.stringify(o, null, 1));
                }*/
            break;
        }
        default:
        {
            cerr << "Error: batchMachineExecutor() found unsupported operation: " << program.op << " at program line: " << i << endl;
            exit(-1);
        }
        }
    }

<<<<<<< HEAD
    proof = dereference(mem, script.output);
    //cout << "batchMachineExecutor() build proof:" << endl;
    //cout << proof.dump() << endl;
    //std::ofstream o("/home/fractasy/git/zkproverc/testvectors/pretty.json");
    //o << /*std::setw(4) <<*/ proof << std::endl;
=======
    proof = dereference(fr, mem, script.output);
    // cout << "batchMachineExecutor() build proof:" << endl;
    // cout << proof.dump() << endl;
>>>>>>> 5423a6cd
}

/*
function dereference(F, mem, o) {
    if (Array.isArray(o)) {
        const res = [];
        for (let i=0; i<o.length; i++) {
            res[i] = dereference(F, mem, o[i]);
        }
        return res;
    } else if (typeof o === "object") {
        if (o.$Ref) {
            return refToObject(F, mem, o);
        } else {
            const res = {};
            const keys = Object.keys(o);
            keys.forEach( (k) => {
                res[k] = dereference(F, mem, o[k]);
            });
            return res;
        }
    } else {
        return o;
    }
}
*/

json BatchMachineExecutor::dereference (const Mem &mem, const Output &output)
{
    if (output.isArray())
    {
        json j = json::array();
        for (uint64_t i = 0; i < output.array.size(); i++)
        {
            j[i] = dereference(mem, output.array[i]);
        }
        return j;
    }
    else if (output.isObject())
    {
        json j = json::object();
        for (uint64_t i = 0; i < output.objects.size(); i++)
        {
            j[output.objects[i].name] = dereference(mem, output.objects[i]);
        }
        return j;
    }
    else
    {
        return refToObject(mem, output.ref);
    }
}

/*
function refToObject(F, mem, ref) {
    if (ref.type == "int") {
        return mem[ref.id];
    } else if (ref.type == "field") {
        return  F.toString(mem[ref.id]);
    } else if (ref.type == "pol") {
        return  stringifyFElements(F, mem[ref.id]);
    } else if (ref.type == "treeGroup_groupProof") {
        return  stringifyFElements(F, mem[ref.id]);
    } else if (ref.type == "treeGroup_elementProof") {
        return  stringifyFElements(F, mem[ref.id]);
    } else if (ref.type == "treeGroupMultipol_groupProof") {
        return  stringifyFElements(F, mem[ref.id]);
    } else {
        throw new Error('Cannot stringify ${ref.type}');
    }
}
*/

json BatchMachineExecutor::refToObject (const Mem &mem, const Reference &ref)
{
    switch (ref.type)
    {
<<<<<<< HEAD
        case rt_int:
        {
            return mem[ref.id].integer;
        }
        case rt_field:
        {
            RawFr::Element fe = mem[ref.id].fe; // TODO: pass mem[ref.id].fe directly when finite fields library supports const parameters
            return fr.toString(fe, 16);
        }
        case rt_pol:
=======
    case rt_int:
    {
        return mem[ref.id].integer;
    }
    case rt_field:
    {
        return fr.toString(mem[ref.id].fe, 16);
    }
    case rt_pol:
    {
        json j;
        for (uint64_t i = 0; i < ref.N; i++)
>>>>>>> 5423a6cd
        {
            j.push_back(fr.toString(mem[ref.id].pPol[i], 16));
        }
    }
    case rt_treeGroup_groupProof:
    case rt_treeGroup_elementProof:
    case rt_treeGroupMultipol_groupProof:
        return "TODO";
    default:
        cerr << "Error: refToObject cannot return JSON object of ref.type: " << ref.type << endl;
        exit(-1);
    }
}

<<<<<<< HEAD
void BatchMachineExecutor::calculateH1H2 (Reference &f, Reference &t, Reference &h1, Reference &h2)
=======
void calculateH1H2(RawFr &fr, Reference &f, Reference &t, Reference &h1, Reference &h2)
>>>>>>> 5423a6cd
{
    zkassert(t.type == rt_pol);
    zkassert(f.type == rt_pol);
    zkassert(h1.type == rt_pol);
    zkassert(h2.type == rt_pol);
    zkassert(h1.N == f.N);
    zkassert(h2.N == f.N);

    map<RawFr::Element, uint64_t, CompareFe> idx_t;
    multimap<RawFr::Element, uint64_t, CompareFe> s;

    for (uint64_t i = 0; i < (uint32_t)t.N; i++)
    {
        idx_t[t.pPol[i]] = i;
        s.insert(pair<RawFr::Element, uint64_t>(t.pPol[i], i));
    }

    for (uint64_t i = 0; i < f.N; i++)
    {
        if (idx_t.find(f.pPol[i]) == idx_t.end())
        {
            cerr << "Error: calculateH1H2() Number not included: " << fr.toString(f.pPol[i], 16) << endl;
            exit(-1);
        }
        uint64_t idx = idx_t[f.pPol[i]];
        s.insert(pair<RawFr::Element, uint64_t>(f.pPol[i], idx));
    }

    multimap<RawFr::Element, uint64_t>::iterator it;
    uint64_t i = 0;

    for (it = s.begin(); it != s.end(); it++, i++)
    {
        if ((i & 1) == 0)
        {
            h1.pPol[i / 2] = it->first;
        }
        else
        {
            h2.pPol[i / 2] = it->first;
        }
    }

    /*
        const idx_t = {};
    const s = [];
    for (i=0; i<t.length; i++) {
        idx_t[t[i]]=i;
        s.push([t[i], i]);
    }
    for (i=0; i<f.length; i++) {
        const idx = idx_t[f[i]];
        if (isNaN(idx)) {
            throw new Error(`Number not included: ${F.toString(f[i])}`);
        }
        s.push([f[i], idx]);
    }

    s.sort( (a, b) => a[1] - b[1] );

    const h1 = new Array(f.length);
    const h2 = new Array(f.length);
    for (let i=0; i<f.length; i++) {
        h1[i] = s[2*i][0];
        h2[i] = s[2*i+1][0];
    }

    return [h1, h2];
    */
}

<<<<<<< HEAD
void BatchMachineExecutor::batchInverse (RawFr &fr, Reference &source, Reference &result)
=======
void batchInverse(RawFr &fr, Reference &source, Reference &result)
>>>>>>> 5423a6cd
{
    zkassert(source.type == rt_pol);
    zkassert(result.type == rt_pol);
    zkassert(source.N == result.N);
    zkassert(source.N >= 2);

    uint64_t N = source.N;

    // Calculate the products: [a, ab, abc, ... abc..xyz]
    RawFr::Element *pProduct;
    pProduct = (RawFr::Element *)malloc(N * sizeof(RawFr::Element));
    if (pProduct == NULL)
    {
        cerr << "Error: batchInverse() failed calling malloc of bytes: " << N * sizeof(RawFr::Element) << endl;
        exit(-1);
    }
    pProduct[0] = source.pPol[0]; // a
    for (uint64_t i = 1; i < N; i++)
    {
        fr.mul(pProduct[i], pProduct[i - 1], source.pPol[i]);
    }

    // Calculate the inversions: [1/a, 1/ab, 1/abc, ... 1/abc..xyz]
    RawFr::Element *pInvert;
    pInvert = (RawFr::Element *)malloc(N * sizeof(RawFr::Element));
    if (pInvert == NULL)
    {
        cerr << "Error: batchInverse() failed calling malloc of bytes: " << N * sizeof(RawFr::Element) << endl;
        exit(-1);
    }
    fr.inv(pInvert[N - 1], pProduct[N - 1]);
    for (uint64_t i = N - 1; i > 0; i--)
    {
        fr.mul(pInvert[i - 1], pInvert[i], source.pPol[i]);
    }

    // Generate the output
    result.pPol[0] = pInvert[0];
    for (uint64_t i = 1; i < N; i++)
    {
        fr.mul(result.pPol[i], pInvert[i], pProduct[i - 1]);
    }

    // Free memory
    free(pProduct);
    free(pInvert);
}

<<<<<<< HEAD
void BatchMachineExecutor::batchInverseTest (RawFr &fr)
=======
void batchInverseTest(RawFr &fr)
>>>>>>> 5423a6cd
{
    uint64_t N = 1000000;

    Reference source;
    source.type = rt_pol;
    source.N = N;
    source.memSize = source.N * sizeof(RawFr::Element);
    source.pPol = (RawFr::Element *)malloc(source.memSize);
    zkassert(source.pPol != NULL);

    for (uint64_t i = 0; i < source.N; i++)
        fr.fromUI(source.pPol[i], (i + 1) * 10);

    Reference result;
    result.type = rt_pol;
    result.N = N;
    result.memSize = result.N * sizeof(RawFr::Element);
    result.pPol = (RawFr::Element *)malloc(result.memSize);
    zkassert(result.pPol != NULL);

    Reference inverse;
    inverse.type = rt_pol;
    inverse.N = N;
    inverse.memSize = inverse.N * sizeof(RawFr::Element);
    inverse.pPol = (RawFr::Element *)malloc(inverse.memSize);
    zkassert(inverse.pPol != NULL);

    TimerStart(BATCH_INVERSE_TEST_MANUAL);
    for (uint64_t i = 0; i < source.N; i++)
        fr.inv(inverse.pPol[i], source.pPol[i]);
    TimerStopAndLog(BATCH_INVERSE_TEST_MANUAL);

    TimerStart(BATCH_INVERSE_TEST_BATCH);
    BatchMachineExecutor::batchInverse(fr, source, result);
    TimerStopAndLog(BATCH_INVERSE_TEST_BATCH);

    for (uint64_t i = 0; i < source.N; i++)
        zkassert(fr.eq(inverse.pPol[i], result.pPol[i]));

    free(source.pPol);
    free(result.pPol);
    free(inverse.pPol);
}

<<<<<<< HEAD
void BatchMachineExecutor::evalPol (RawFr::Element *pPol, uint64_t polSize, RawFr::Element &x, RawFr::Element &result)
=======
void evalPol(RawFr &fr, RawFr::Element *pPol, uint64_t polSize, RawFr::Element &x, RawFr::Element &result)
>>>>>>> 5423a6cd
{
    if (polSize == 0)
    {
        result = fr.zero();
        return;
    }
    result = pPol[polSize - 1];
    for (uint64_t i = polSize - 1; i >= 0; i--)
    {
        fr.mul(result, result, x);
        fr.add(result, result, pPol[i]);
    }
}

<<<<<<< HEAD
void BatchMachineExecutor::polMulAxi (RawFr::Element *pPol, uint64_t polSize, RawFr::Element &init, RawFr::Element &acc)
=======
void polMulAxi(RawFr &fr, RawFr::Element *pPol, uint64_t polSize, RawFr::Element &init, RawFr::Element &acc)
>>>>>>> 5423a6cd
{
    RawFr::Element r = init;
    for (uint64_t i = 0; i < polSize; i++)
    {
        fr.mul(pPol[i], pPol[i], r);
        fr.mul(r, r, acc);
    }
}<|MERGE_RESOLUTION|>--- conflicted
+++ resolved
@@ -11,11 +11,7 @@
 #include "merkle_group_multipol.hpp"
 #include "fft/fft.hpp"
 
-<<<<<<< HEAD
 void BatchMachineExecutor::execute (Mem &mem, json &proof)
-=======
-void batchMachineExecutor(RawFr &fr, Mem &mem, Script &script, json &proof)
->>>>>>> 5423a6cd
 {
     Poseidon_opt poseidon;
     Merkle M(MERKLE_ARITY);
@@ -453,17 +449,9 @@
         }
     }
 
-<<<<<<< HEAD
     proof = dereference(mem, script.output);
-    //cout << "batchMachineExecutor() build proof:" << endl;
-    //cout << proof.dump() << endl;
-    //std::ofstream o("/home/fractasy/git/zkproverc/testvectors/pretty.json");
-    //o << /*std::setw(4) <<*/ proof << std::endl;
-=======
-    proof = dereference(fr, mem, script.output);
     // cout << "batchMachineExecutor() build proof:" << endl;
     // cout << proof.dump() << endl;
->>>>>>> 5423a6cd
 }
 
 /*
@@ -541,31 +529,19 @@
 {
     switch (ref.type)
     {
-<<<<<<< HEAD
-        case rt_int:
-        {
-            return mem[ref.id].integer;
-        }
-        case rt_field:
-        {
-            RawFr::Element fe = mem[ref.id].fe; // TODO: pass mem[ref.id].fe directly when finite fields library supports const parameters
-            return fr.toString(fe, 16);
-        }
-        case rt_pol:
-=======
     case rt_int:
     {
         return mem[ref.id].integer;
     }
     case rt_field:
     {
-        return fr.toString(mem[ref.id].fe, 16);
+        RawFr::Element fe = mem[ref.id].fe; // TODO: pass mem[ref.id].fe directly when finite fields library supports const parameters
+        return fr.toString(fe, 16);
     }
     case rt_pol:
     {
         json j;
         for (uint64_t i = 0; i < ref.N; i++)
->>>>>>> 5423a6cd
         {
             j.push_back(fr.toString(mem[ref.id].pPol[i], 16));
         }
@@ -580,11 +556,7 @@
     }
 }
 
-<<<<<<< HEAD
 void BatchMachineExecutor::calculateH1H2 (Reference &f, Reference &t, Reference &h1, Reference &h2)
-=======
-void calculateH1H2(RawFr &fr, Reference &f, Reference &t, Reference &h1, Reference &h2)
->>>>>>> 5423a6cd
 {
     zkassert(t.type == rt_pol);
     zkassert(f.type == rt_pol);
@@ -656,11 +628,7 @@
     */
 }
 
-<<<<<<< HEAD
 void BatchMachineExecutor::batchInverse (RawFr &fr, Reference &source, Reference &result)
-=======
-void batchInverse(RawFr &fr, Reference &source, Reference &result)
->>>>>>> 5423a6cd
 {
     zkassert(source.type == rt_pol);
     zkassert(result.type == rt_pol);
@@ -709,11 +677,7 @@
     free(pInvert);
 }
 
-<<<<<<< HEAD
 void BatchMachineExecutor::batchInverseTest (RawFr &fr)
-=======
-void batchInverseTest(RawFr &fr)
->>>>>>> 5423a6cd
 {
     uint64_t N = 1000000;
 
@@ -758,11 +722,7 @@
     free(inverse.pPol);
 }
 
-<<<<<<< HEAD
 void BatchMachineExecutor::evalPol (RawFr::Element *pPol, uint64_t polSize, RawFr::Element &x, RawFr::Element &result)
-=======
-void evalPol(RawFr &fr, RawFr::Element *pPol, uint64_t polSize, RawFr::Element &x, RawFr::Element &result)
->>>>>>> 5423a6cd
 {
     if (polSize == 0)
     {
@@ -777,11 +737,7 @@
     }
 }
 
-<<<<<<< HEAD
 void BatchMachineExecutor::polMulAxi (RawFr::Element *pPol, uint64_t polSize, RawFr::Element &init, RawFr::Element &acc)
-=======
-void polMulAxi(RawFr &fr, RawFr::Element *pPol, uint64_t polSize, RawFr::Element &init, RawFr::Element &acc)
->>>>>>> 5423a6cd
 {
     RawFr::Element r = init;
     for (uint64_t i = 0; i < polSize; i++)
