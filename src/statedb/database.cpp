#include <iostream>
#include <thread>
#include "database.hpp"
#include "config.hpp"
#include "scalar.hpp"
#include "zkassert.hpp"
#include "definitions.hpp"
#include "zkresult.hpp"
#include "utils.hpp"
#include <unistd.h>
#include "timer.hpp"

<<<<<<< HEAD
#ifdef DATABASE_USE_CACHE
// Create static Database::dbCache object. This will be used to store DB records in memory
// and it will be shared for all the instances of Database class. DatabaseMap class is thread-safe
DatabaseMap Database::dbCache;
bool Database::dbLoaded2Cache = false;
#endif

void Database::init(void)
=======

// Create static Database::dbMTCache and DatabaseCacheProgram objects
// This will be used to store DB records in memory and it will be shared for all the instances of Database class
// DatabaseCacheMT and DatabaseCacheProgram classes are thread-safe
DatabaseMTCache Database::dbMTCache;
DatabaseProgramCache Database::dbProgramCache;

// Helper functions
string removeBSXIfExists(string s) {return ((s.at(0) == '\\') && (s.at(1) == 'x')) ? s.substr(2) : s;}
void* asyncDatabaseWriteThread(void* arg);

// Database class implementation
void Database::init(const Config &_config)
>>>>>>> ea267a8f
{
    // Check that it has not been initialized before
    if (bInitialized)
    {
        cerr << "Error: Database::init() called when already initialized" << endl;
        exitProcess();
    }

    // Init mutex
    pthread_mutex_init(&mutex, NULL);

    useDBMTCache = dbMTCache.enabled();
    useDBProgramCache = dbProgramCache.enabled();

    // Configure the server, if configuration is provided
    if (config.databaseURL != "local")
    {
        initRemote();
        useRemoteDB = true;
    } else useRemoteDB = false;

    // Mark the database as initialized
    bInitialized = true;
}

zkresult Database::read(const string &_key, vector<Goldilocks::Element> &value, DatabaseMap *dbReadLog)
{
    // Check that it has been initialized before
    if (!bInitialized)
    {
        cerr << "Error: Database::read() called uninitialized" << endl;
        exitProcess();
    }

    zkresult r;

    // Normalize key format
    string key = NormalizeToNFormat(_key, 64);
    key = stringToLower(key);

#ifdef DATABASE_USE_CACHE
    // If the key is found in local database (cached) simply return it
    if ((useDBMTCache) && (Database::dbMTCache.find(key, value)))
    {
        // Add to the read log
        if (dbReadLog != NULL) dbReadLog->add(key, value);

        r = ZKR_SUCCESS;
    }
    else
#endif
    if (useRemoteDB)
    {
        // Otherwise, read it remotelly
        string sData;
        r = readRemote(false, key, sData);
        if (r == ZKR_SUCCESS)
        {
<<<<<<< HEAD
            string2fea(sData, value);
#ifdef DATABASE_USE_CACHE
            // Store it locally to avoid any future remote access for this key
            Database::dbCache.add(key, value);
#endif
=======
            string2fea(fr, sData, value);

            // Store it locally to avoid any future remote access for this key
            if (useDBMTCache) Database::dbMTCache.add(key, value);
>>>>>>> ea267a8f

            // Add to the read log
            if (dbReadLog != NULL) dbReadLog->add(key, value);
        }
    }
    else
    {
        cerr << "Error: Database::read() requested a key that does not exist: " << key << endl;
        r = ZKR_DB_KEY_NOT_FOUND;
    }

#ifdef LOG_DB_READ
    cout << "Database::read()";
    if (r != ZKR_SUCCESS)
        cout << " ERROR=" << r << " (" << zkresult2string(r) << ")";
    cout << " key=" << key;
    cout << " value=";
    for (uint64_t i = 0; i < value.size(); i++)
        cout << fr.toString(value[i], 16) << ":";
    cout << endl;
#endif

    return r;
}

zkresult Database::write(const string &_key, const vector<Goldilocks::Element> &value, const bool persistent)
{
    // Check that it has  been initialized before
    if (!bInitialized)
    {
        cerr << "Error: Database::write() called uninitialized" << endl;
        exitProcess();
    }

    zkresult r;

    // Normalize key format
    string key = NormalizeToNFormat(_key, 64);
    key = stringToLower(key);

    if ( useRemoteDB
#ifdef DATABASE_USE_CACHE
         && persistent
#endif
         )
    {
        // Prepare the query
        string valueString = "";
        string aux;
        for (uint64_t i = 0; i < value.size(); i++)
        {
            valueString += PrependZeros(fr.toString(value[i], 16), 16);
        }

        r = writeRemote(false, key, valueString);
    }
    else r = ZKR_SUCCESS;

<<<<<<< HEAD
#ifdef DATABASE_USE_CACHE
    if (r == ZKR_SUCCESS)
=======
    if ((r == ZKR_SUCCESS) && (useDBMTCache))
>>>>>>> ea267a8f
    {
        // Create in memory cache
        Database::dbMTCache.add(key, value);
    }
#endif

#ifdef LOG_DB_WRITE
    cout << "Database::write()";
    if (r != ZKR_SUCCESS)
        cout << " ERROR=" << r << " (" << zkresult2string(r) << ")";
    cout << " key=" << key;
    cout << " value=";
    for (uint64_t i = 0; i < value.size(); i++)
        cout << fr.toString(value[i], 16) << ":";
    cout << " persistent=" << persistent << endl;
#endif

    return ZKR_SUCCESS;
}

void Database::initRemote(void)
{
    try
    {
        // Build the remote database URI
        string uri = config.databaseURL;
        cout << "Database URI: " << uri << endl;

        // Create the connection
        pConnectionWrite = new pqxx::connection{uri};
        pConnectionRead = new pqxx::connection{uri};

        // Create the thread to process asynchronous writes to de DB
        if (config.dbAsyncWrite)
        {
            pthread_cond_init(&writeQueueCond, 0);
            pthread_cond_init(&emptyWriteQueueCond, 0);
            pthread_mutex_init(&writeQueueMutex, NULL);
            pthread_create(&writeThread, NULL, asyncDatabaseWriteThread, this);
        }
    }
    catch (const std::exception &e)
    {
        cerr << "Error: Database::initRemote() exception: " << e.what() << endl;
        exitProcess();
    }
}

zkresult Database::readRemote(bool bProgram, const string &key, string &value)
{
    const string &tableName = (bProgram ? config.dbProgramTableName : config.dbNodesTableName);

    if (config.logRemoteDbReads)
    {
        cout << "   Database::readRemote() table=" << tableName << " key=" << key << endl;
    }

    try
    {
        // Start a transaction.
        pqxx::nontransaction n(*pConnectionRead);

        // Prepare the query
        string query = "SELECT * FROM " + tableName + " WHERE hash = E\'\\\\x" + key + "\';";

        // Execute the query
        pqxx::result rows = n.exec(query);

        // Process the result
        if (rows.size() == 0)
        {
            return ZKR_DB_KEY_NOT_FOUND;
        }
        else if (rows.size() > 1)
        {
            cerr << "Error: Database::readRemote() table="<< tableName << " got more than one row for the same key: " << rows.size() << endl;
            exitProcess();
        }

        pqxx::row const row = rows[0];
        if (row.size() != 2)
        {
            cerr << "Error: Database::readRemote() table="<< tableName << " got an invalid number of colums for the row: " << row.size() << endl;
            exitProcess();
        }
        pqxx::field const fieldData = row[1];
        value = removeBSXIfExists(fieldData.c_str());

        // Commit your transaction
        n.commit();
    }
    catch (const std::exception &e)
    {
        cerr << "Error: Database::readRemote() table="<< tableName << " exception: " << e.what() << endl;
        exitProcess();
    }

    return ZKR_SUCCESS;
}

zkresult Database::writeRemote(bool bProgram, const string &key, const string &value)
{
    const string &tableName = (bProgram ? config.dbProgramTableName : config.dbNodesTableName);
    try
    {
        if (config.dbMultiWrite)
        {
            string &multiWrite = bProgram ? multiWriteProgram : multiWriteNodes;
            lock();
            if (multiWrite.size() == 0)
            {
                multiWrite = "INSERT INTO " + tableName + " ( hash, data ) VALUES ( E\'\\\\x" + key + "\', E\'\\\\x" + value + "\' ) ";
            }
            else
            {
                multiWrite += ", ( E\'\\\\x" + key + "\', E\'\\\\x" + value + "\' )";
            }
            unlock();       
        }
        else
        {
            string query = "INSERT INTO " + tableName + " ( hash, data ) VALUES ( E\'\\\\x" + key + "\', E\'\\\\x" + value + "\' ) " +
                        "ON CONFLICT (hash) DO NOTHING;";

            if (config.dbAsyncWrite)
            {
                addWriteQueue(query);
            }
            else
            {
#ifdef DATABASE_COMMIT
                if (autoCommit)
#endif
                {
                    pqxx::work w(*pConnectionWrite);
                    pqxx::result res = w.exec(query);
                    w.commit();
                }
#ifdef DATABASE_COMMIT
                else
                {
                    if (transaction == NULL)
                        transaction = new pqxx::work{*pConnectionWrite};
                    pqxx::result res = transaction->exec(query);
                }
#endif
            }
        }
    }
    catch (const std::exception &e)
    {
        cerr << "Error: Database::writeRemote() table="<< tableName << " exception: " << e.what() << endl;
        exitProcess();
    }

    return ZKR_SUCCESS;
}

zkresult Database::setProgram(const string &_key, const vector<uint8_t> &data, const bool persistent)
{
    // Check that it has been initialized before
    if (!bInitialized)
    {
        cerr << "Error: Database::setProgram() called uninitialized" << endl;
        exitProcess();
    }

    zkresult r;

    // Normalize key format
    string key = NormalizeToNFormat(_key, 64);
    key = stringToLower(key);

    if ( useRemoteDB
#ifdef DATABASE_USE_CACHE
         && persistent
#endif
         )
    {
        string sData = "";
        for (uint64_t i=0; i<data.size(); i++)
        {
            sData += byte2string(data[i]);
        }

        r = writeRemote(true, key, sData);
    }
    else r = ZKR_SUCCESS;

<<<<<<< HEAD
#ifdef DATABASE_USE_CACHE
    if (r == ZKR_SUCCESS)
=======
    if ((r == ZKR_SUCCESS) && (useDBProgramCache))
>>>>>>> ea267a8f
    {
        // Create in memory cache
        Database::dbProgramCache.add(key, data);
    }
#endif

#ifdef LOG_DB_WRITE
    cout << "Database::setProgram()";
    if (r != ZKR_SUCCESS)
        cout << " ERROR=" << r << " (" << zkresult2string(r) << ")";
    cout << " key=" << key;
    cout << " data=";
    for (uint64_t i = 0; (i < (data.size()) && (i < 100)); i++)
        cout << byte2string(data[i]);
    if (data.size() > 100) cout << "...";
    cout << " persistent=" << persistent << endl;
#endif

    return ZKR_SUCCESS;
}

zkresult Database::getProgram(const string &_key, vector<uint8_t> &data, DatabaseMap *dbReadLog)
{
    // Check that it has been initialized before
    if (!bInitialized)
    {
        cerr << "Error: Database::getProgram() called uninitialized" << endl;
        exitProcess();
    }

    zkresult r;

    // Normalize key format
    string key = NormalizeToNFormat(_key, 64);
    key = stringToLower(key);

#ifdef DATABASE_USE_CACHE
    // If the key is found in local database (cached) simply return it
    if ((useDBProgramCache) && (Database::dbProgramCache.find(key, data)))
    {
        // Add to the read log
        if (dbReadLog != NULL) dbReadLog->add(key, data);

        r = ZKR_SUCCESS;
    }
    else
#endif
    if (useRemoteDB)
    {
        // Otherwise, read it remotelly
        string sData;
        r = readRemote(true, key, sData);
        if (r == ZKR_SUCCESS)
        {
            //String to byte/uint8_t vector
            string2ba(sData, data);

#ifdef DATABASE_USE_CACHE
            // Store it locally to avoid any future remote access for this key
<<<<<<< HEAD
            Database::dbCache.add(key, data);
#endif
=======
            if (useDBProgramCache) Database::dbProgramCache.add(key, data);
>>>>>>> ea267a8f

            // Add to the read log
            if (dbReadLog != NULL) dbReadLog->add(key, data);
        }
    }
    else
    {
        cerr << "Error: Database::getProgram() requested a key that does not exist: " << key << endl;
        r = ZKR_DB_KEY_NOT_FOUND;
    }

#ifdef LOG_DB_READ
    cout << "Database::getProgram()";
    if (r != ZKR_SUCCESS)
        cout << " ERROR=" << r << " (" << zkresult2string(r) << ")";
    cout << " key=" << key;
    cout << " data=";
    for (uint64_t i = 0; (i < (data.size()) && (i < 100)); i++)
        cout << byte2string(data[i]) << endl;
    if (data.size() > 100) cout << "...";
#endif

    return r;
}

<<<<<<< HEAD
void Database::string2fea(const string os, vector<Goldilocks::Element> &fea)
{
    Goldilocks::Element fe;
    for (uint64_t i = 0; i < os.size(); i += 16)
    {
        if (i + 16 > os.size())
        {
            cerr << "Error: Database::string2fea() found incorrect DATA column size: " << os.size() << endl;
            exitProcess();
        }
        string2fe(fr, os.substr(i, 16), fe);
        fea.push_back(fe);
    }
}

void Database::string2ba(const string os, vector<uint8_t> &data)
{
    string s = Remove0xIfPresent(os);

    if (s.size()%2 != 0)
    {
        s = "0" + s;
    }

    uint64_t dsize = s.size()/2;
    const char *p = s.c_str();
    for (uint64_t i=0; i<dsize; i++)
    {
        data.push_back(char2byte(p[2*i])*16 + char2byte(p[2*i + 1]));
    }
}

void Database::loadDB2MemCache()
{
#ifdef DATABASE_USE_CACHE

    if (!useRemoteDB) return;

    if (Database::dbLoaded2Cache) return;

    cout << "Loading SQL Database to memory cache..." << endl;

    try
    {
        // Start a transaction.
        pqxx::nontransaction n(*pConnectionRead);

        // Prepare the query
        string query = "SELECT * FROM " + config.dbNodesTableName +";";

        // Execute the query
        pqxx::result rows = n.exec(query);

        for (pqxx::result::size_type i=0; i < rows.size(); i++)
        {
            vector<Goldilocks::Element> value;

            string2fea(removeBSXIfExists(rows[i][1].c_str()), value);

            Database::dbCache.add(removeBSXIfExists(rows[i][0].c_str()), value);
        }

        // Commit your transaction
        n.commit();
    }
    catch (const std::exception &e)
    {
        cerr << "Error: Database::loadDB2MemCache() table=" << config.dbNodesTableName << " exception: " << e.what() << endl;
        exitProcess();
    }

    try
    {
        // Start a transaction.
        pqxx::nontransaction n(*pConnectionRead);

        // Prepare the query
        string query = "SELECT * FROM " + config.dbProgramTableName +";";

        // Execute the query
        pqxx::result rows = n.exec(query);

        for (pqxx::result::size_type i=0; i < rows.size(); i++)
        {
            vector<uint8_t> value;

            string2ba(removeBSXIfExists(rows[i][1].c_str()), value);

            Database::dbCache.add(removeBSXIfExists(rows[i][0].c_str()), value);
        }

        // Commit your transaction
        n.commit();
    }
    catch (const std::exception &e)
    {
        cerr << "Error: Database::loadDB2MemCache() table=" << config.dbProgramTableName << " exception: " << e.what() << endl;
        exitProcess();
    }

    Database::dbLoaded2Cache = true;
    
    cout << "Load done" << endl;

#endif
}

=======
>>>>>>> ea267a8f
void Database::addWriteQueue(const string sqlWrite)
{
    pthread_mutex_lock(&writeQueueMutex);
    writeQueue.push_back(sqlWrite);
    pthread_cond_signal(&writeQueueCond);
    pthread_mutex_unlock(&writeQueueMutex);
}

void Database::flush()
{
    if (config.dbMultiWrite)
    {
        lock();
        if ( (multiWriteProgram.size() == 0) && (multiWriteNodes.size() == 0) )
        {
            unlock();
            return;
        }

        try
        {
            if (multiWriteProgram.size() > 0)
            {
                multiWriteProgram += " ON CONFLICT (hash) DO NOTHING;";
                
                // Start a transaction
                pqxx::work w(*pConnectionWrite);

                // Execute the query
                pqxx::result res = w.exec(multiWriteProgram);

                // Commit your transaction
                w.commit();

                //cout << "Database::flush() sent " << multiWriteProgram << endl;

                multiWriteProgram.clear();
            }
            if (multiWriteNodes.size() > 0)
            {
                multiWriteNodes += " ON CONFLICT (hash) DO NOTHING;";
                
                // Start a transaction
                pqxx::work w(*pConnectionWrite);

                // Execute the query
                pqxx::result res = w.exec(multiWriteNodes);

                // Commit your transaction
                w.commit();

                //cout << "Database::flush() sent " << multiWriteNodes << endl;

                multiWriteNodes.clear();
            }
        }
        catch (const std::exception &e)
        {
            cerr << "Error: Database::flush() execute query exception: " << e.what() << endl;
        }
        unlock();
    }
    else if (config.dbAsyncWrite)
    {
        pthread_mutex_lock(&writeQueueMutex);
        while (writeQueue.size() > 0)
            pthread_cond_wait(&emptyWriteQueueCond, &writeQueueMutex);
        pthread_mutex_unlock(&writeQueueMutex);
    }
}

#ifdef DATABASE_COMMIT

void Database::setAutoCommit(const bool ac)
{
    if (ac && !autoCommit)
        commit();
    autoCommit = ac;
}

void Database::commit()
{
    if ((!autoCommit) && (transaction != NULL))
    {
        transaction->commit();
        delete transaction;
        transaction = NULL;
    }
}

#endif

void Database::processWriteQueue()
{
    string writeQuery;

    cout << "Database::processWriteQueue() started" << endl;

    while (true)
    {
        pthread_mutex_lock(&writeQueueMutex);

        // Wait for the pending writes in the queue, if there are no more pending writes
        if (writeQueue.size() == 0)
        {
            pthread_cond_signal(&emptyWriteQueueCond);
            pthread_cond_wait(&writeQueueCond, &writeQueueMutex);
        }

        // Check that the pending writes queue is not empty
        if (writeQueue.size() > 0)
        {
            try
            {
                // Get the query for the pending write
                writeQuery = writeQueue[0];
                writeQueue.erase(writeQueue.begin());
                pthread_mutex_unlock(&writeQueueMutex);

                // Start a transaction
                pqxx::work w(*pConnectionWrite);

                // Execute the query
                pqxx::result res = w.exec(writeQuery);

                // Commit your transaction
                w.commit();
            }
            catch (const std::exception &e)
            {
                cerr << "Error: Database::processWriteQueue() execute query exception: " << e.what() << endl;
            }
        }
        else
        {
            cout << "Database::processWriteQueue() found pending writes queue empty, so ignoring" << endl;
            pthread_mutex_unlock(&writeQueueMutex);
        }
    }
}

void Database::print(void)
{
<<<<<<< HEAD

#ifdef DATABASE_USE_CACHE

    DatabaseMap::MTMap mtDB = Database::dbCache.getMTDB();
    cout << "Database of " << mtDB.size() << " elements:" << endl;
    for (DatabaseMap::MTMap::iterator it = mtDB.begin(); it != mtDB.end(); it++)
    {
        vector<Goldilocks::Element> vect = it->second;
        cout << "key:" << it->first << " ";
        for (uint64_t i = 0; i < vect.size(); i++)
            cout << fr.toString(vect[i], 16) << ":";
        cout << endl;
    }

#endif

=======
    // TODO: Update implementation
    // DatabaseMap::MTMap mtDB = Database::dbCache.getMTDB();
    // cout << "Database of " << mtDB.size() << " elements:" << endl;
    // for (DatabaseMap::MTMap::iterator it = mtDB.begin(); it != mtDB.end(); it++)
    // {
    //     vector<Goldilocks::Element> vect = it->second;
    //     cout << "key:" << it->first << " ";
    //     for (uint64_t i = 0; i < vect.size(); i++)
    //         cout << fr.toString(vect[i], 16) << ":";
    //     cout << endl;
    // }
>>>>>>> ea267a8f
}

void Database::printTree(const string &root, string prefix)
{
    if (prefix == "")
        cout << "Printint tree of root=" << root << endl;
    string key = root;
    vector<Goldilocks::Element> value;
    read(key, value, NULL);
    if (value.size() != 12)
    {
        cerr << "Error: Database::printTree() found value.size()=" << value.size() << endl;
        return;
    }
    if (!fr.equal(value[11], fr.zero()))
    {
        cerr << "Error: Database::printTree() found value[11]=" << fr.toString(value[11], 16) << endl;
        return;
    }
    if (!fr.equal(value[10], fr.zero()))
    {
        cerr << "Error: Database::printTree() found value[10]=" << fr.toString(value[10], 16) << endl;
        return;
    }
    if (!fr.equal(value[9], fr.zero()))
    {
        cerr << "Error: Database::printTree() found value[9]=" << fr.toString(value[9], 16) << endl;
        return;
    }
    if (fr.equal(value[8], fr.zero())) // Intermediate node
    {
        string leftKey = fea2string(fr, value[0], value[1], value[2], value[3]);
        cout << prefix << "Intermediate node - left hash=" << leftKey << endl;
        if (leftKey != "0")
            printTree(leftKey, prefix + "  ");
        string rightKey = fea2string(fr, value[4], value[5], value[6], value[7]);
        cout << prefix << "Intermediate node - right hash=" << rightKey << endl;
        if (rightKey != "0")
            printTree(rightKey, prefix + "  ");
    }
    else if (fr.equal(value[8], fr.one())) // Leaf node
    {
        string rKey = fea2string(fr, value[0], value[1], value[2], value[3]);
        cout << prefix << "rKey=" << rKey << endl;
        string hashValue = fea2string(fr, value[4], value[5], value[6], value[7]);
        cout << prefix << "hashValue=" << hashValue << endl;
        vector<Goldilocks::Element> leafValue;
        read(hashValue, leafValue, NULL);
        if (leafValue.size() == 12)
        {
            if (!fr.equal(leafValue[8], fr.zero()))
            {
                cerr << "Error: Database::printTree() found leafValue[8]=" << fr.toString(leafValue[8], 16) << endl;
                return;
            }
            if (!fr.equal(leafValue[9], fr.zero()))
            {
                cerr << "Error: Database::printTree() found leafValue[9]=" << fr.toString(leafValue[9], 16) << endl;
                return;
            }
            if (!fr.equal(leafValue[10], fr.zero()))
            {
                cerr << "Error: Database::printTree() found leafValue[10]=" << fr.toString(leafValue[10], 16) << endl;
                return;
            }
            if (!fr.equal(leafValue[11], fr.zero()))
            {
                cerr << "Error: Database::printTree() found leafValue[11]=" << fr.toString(leafValue[11], 16) << endl;
                return;
            }
        }
        else if (leafValue.size() == 8)
        {
            cout << prefix << "leafValue.size()=" << leafValue.size() << endl;
        }
        else
        {
            cerr << "Error: Database::printTree() found lleafValue.size()=" << leafValue.size() << endl;
            return;
        }
        mpz_class scalarValue;
        fea2scalar(fr, scalarValue, leafValue[0], leafValue[1], leafValue[2], leafValue[3], leafValue[4], leafValue[5], leafValue[6], leafValue[7]);
        cout << prefix << "leafValue=" << PrependZeros(scalarValue.get_str(16), 64) << endl;
    }
    else
    {
        cerr << "Error: Database::printTree() found value[8]=" << fr.toString(value[8], 16) << endl;
        return;
    }
    if (prefix == "") cout << endl;
}

Database::~Database()
{
    if (pConnectionWrite != NULL)
        delete pConnectionWrite;
    if (pConnectionRead != NULL)
        delete pConnectionRead;

    if (config.dbAsyncWrite)
    {
        pthread_mutex_destroy(&writeQueueMutex);
        pthread_cond_destroy(&writeQueueCond);
        pthread_cond_destroy(&emptyWriteQueueCond);
    }
}

void *asyncDatabaseWriteThread(void *arg)
{
    Database *db = (Database *)arg;
    db->processWriteQueue();
    return NULL;
}

void loadDb2MemCache(const Config config)
{
    TimerStart(LOAD_DB_TO_CACHE);
    
    Goldilocks fr;
    pqxx::connection *pConnection = NULL;

    try
    {
        // Create the database connection
        pConnection = new pqxx::connection{config.databaseURL};
    }
    catch(const std::exception& e)
    {
        cerr << "Error: Database::loadDb2MemCache() exception: " << e.what() << endl;
        exitProcess();
    }

    try
    {
        if (config.dbMTCacheSize > 0) 
        {
            // Start a transaction.
            pqxx::nontransaction n(*pConnection);

            // Prepare the query
            string query = "SELECT * FROM " + config.dbNodesTableName +";";

            // Execute the query
            pqxx::result rows = n.exec(query);
            pqxx::result::size_type i;
            uint64_t count = 0;
            for (i=0; i < rows.size(); i++)
            {
                count++;
                vector<Goldilocks::Element> value;
                string2fea(fr, removeBSXIfExists(rows[i][1].c_str()), value);

                if (Database::dbMTCache.add(removeBSXIfExists(rows[i][0].c_str()), value))
                {
                    // Cache is full stop loading records
                    cout << "MT cache full, stop loading records" << endl;
                    break;
                }
            }

            cout << "MT cache loaded. Count=" << count << endl;

            // Commit your transaction
            n.commit();
        }
    }
    catch (const std::exception &e)
    {
        cerr << "Error: Database::loadDb2MemCache() table=" << config.dbNodesTableName << " exception: " << e.what() << endl;
        exitProcess();
    }

    try
    {
        if (config.dbProgramCacheSize)
        {
            // Start a transaction.
            pqxx::nontransaction n(*pConnection);

            // Prepare the query
            string query = "SELECT * FROM " + config.dbProgramTableName +";";

            // Execute the query
            pqxx::result rows = n.exec(query);
            pqxx::result::size_type i = 0;
            uint64_t count = 0;
            for (i=0; i < rows.size(); i++)
            {
                count++;
                vector<uint8_t> value;
                string2ba(removeBSXIfExists(rows[i][1].c_str()), value);

                if (Database::dbProgramCache.add(removeBSXIfExists(rows[i][0].c_str()), value))
                {
                    // Cache is full stop loading records
                    cout << "Program cache full, stop loading records" << endl;
                    break;
                }
            }

            cout << "Program cache loaded. Count=" << count << endl;

            // Commit your transaction
            n.commit();
        }
    }
    catch (const std::exception &e)
    {
        cerr << "Error: Database::loadDb2MemCache() table=" << config.dbProgramTableName << " exception: " << e.what() << endl;
        exitProcess();
    }

    if (pConnection != NULL)
        delete pConnection;

    TimerStopAndLog(LOAD_DB_TO_CACHE);
}<|MERGE_RESOLUTION|>--- conflicted
+++ resolved
@@ -10,16 +10,7 @@
 #include <unistd.h>
 #include "timer.hpp"
 
-<<<<<<< HEAD
-#ifdef DATABASE_USE_CACHE
-// Create static Database::dbCache object. This will be used to store DB records in memory
-// and it will be shared for all the instances of Database class. DatabaseMap class is thread-safe
-DatabaseMap Database::dbCache;
-bool Database::dbLoaded2Cache = false;
-#endif
-
-void Database::init(void)
-=======
+#ifdef DATABASE_USE_CACHE
 
 // Create static Database::dbMTCache and DatabaseCacheProgram objects
 // This will be used to store DB records in memory and it will be shared for all the instances of Database class
@@ -27,13 +18,14 @@
 DatabaseMTCache Database::dbMTCache;
 DatabaseProgramCache Database::dbProgramCache;
 
+#endif
+
 // Helper functions
 string removeBSXIfExists(string s) {return ((s.at(0) == '\\') && (s.at(1) == 'x')) ? s.substr(2) : s;}
 void* asyncDatabaseWriteThread(void* arg);
 
 // Database class implementation
-void Database::init(const Config &_config)
->>>>>>> ea267a8f
+void Database::init(void)
 {
     // Check that it has not been initialized before
     if (bInitialized)
@@ -92,18 +84,12 @@
         r = readRemote(false, key, sData);
         if (r == ZKR_SUCCESS)
         {
-<<<<<<< HEAD
-            string2fea(sData, value);
-#ifdef DATABASE_USE_CACHE
-            // Store it locally to avoid any future remote access for this key
-            Database::dbCache.add(key, value);
-#endif
-=======
             string2fea(fr, sData, value);
 
+#ifdef DATABASE_USE_CACHE
             // Store it locally to avoid any future remote access for this key
             if (useDBMTCache) Database::dbMTCache.add(key, value);
->>>>>>> ea267a8f
+#endif
 
             // Add to the read log
             if (dbReadLog != NULL) dbReadLog->add(key, value);
@@ -162,12 +148,8 @@
     }
     else r = ZKR_SUCCESS;
 
-<<<<<<< HEAD
-#ifdef DATABASE_USE_CACHE
-    if (r == ZKR_SUCCESS)
-=======
+#ifdef DATABASE_USE_CACHE
     if ((r == ZKR_SUCCESS) && (useDBMTCache))
->>>>>>> ea267a8f
     {
         // Create in memory cache
         Database::dbMTCache.add(key, value);
@@ -357,12 +339,8 @@
     }
     else r = ZKR_SUCCESS;
 
-<<<<<<< HEAD
-#ifdef DATABASE_USE_CACHE
-    if (r == ZKR_SUCCESS)
-=======
+#ifdef DATABASE_USE_CACHE
     if ((r == ZKR_SUCCESS) && (useDBProgramCache))
->>>>>>> ea267a8f
     {
         // Create in memory cache
         Database::dbProgramCache.add(key, data);
@@ -422,12 +400,8 @@
 
 #ifdef DATABASE_USE_CACHE
             // Store it locally to avoid any future remote access for this key
-<<<<<<< HEAD
-            Database::dbCache.add(key, data);
-#endif
-=======
             if (useDBProgramCache) Database::dbProgramCache.add(key, data);
->>>>>>> ea267a8f
+#endif
 
             // Add to the read log
             if (dbReadLog != NULL) dbReadLog->add(key, data);
@@ -453,116 +427,6 @@
     return r;
 }
 
-<<<<<<< HEAD
-void Database::string2fea(const string os, vector<Goldilocks::Element> &fea)
-{
-    Goldilocks::Element fe;
-    for (uint64_t i = 0; i < os.size(); i += 16)
-    {
-        if (i + 16 > os.size())
-        {
-            cerr << "Error: Database::string2fea() found incorrect DATA column size: " << os.size() << endl;
-            exitProcess();
-        }
-        string2fe(fr, os.substr(i, 16), fe);
-        fea.push_back(fe);
-    }
-}
-
-void Database::string2ba(const string os, vector<uint8_t> &data)
-{
-    string s = Remove0xIfPresent(os);
-
-    if (s.size()%2 != 0)
-    {
-        s = "0" + s;
-    }
-
-    uint64_t dsize = s.size()/2;
-    const char *p = s.c_str();
-    for (uint64_t i=0; i<dsize; i++)
-    {
-        data.push_back(char2byte(p[2*i])*16 + char2byte(p[2*i + 1]));
-    }
-}
-
-void Database::loadDB2MemCache()
-{
-#ifdef DATABASE_USE_CACHE
-
-    if (!useRemoteDB) return;
-
-    if (Database::dbLoaded2Cache) return;
-
-    cout << "Loading SQL Database to memory cache..." << endl;
-
-    try
-    {
-        // Start a transaction.
-        pqxx::nontransaction n(*pConnectionRead);
-
-        // Prepare the query
-        string query = "SELECT * FROM " + config.dbNodesTableName +";";
-
-        // Execute the query
-        pqxx::result rows = n.exec(query);
-
-        for (pqxx::result::size_type i=0; i < rows.size(); i++)
-        {
-            vector<Goldilocks::Element> value;
-
-            string2fea(removeBSXIfExists(rows[i][1].c_str()), value);
-
-            Database::dbCache.add(removeBSXIfExists(rows[i][0].c_str()), value);
-        }
-
-        // Commit your transaction
-        n.commit();
-    }
-    catch (const std::exception &e)
-    {
-        cerr << "Error: Database::loadDB2MemCache() table=" << config.dbNodesTableName << " exception: " << e.what() << endl;
-        exitProcess();
-    }
-
-    try
-    {
-        // Start a transaction.
-        pqxx::nontransaction n(*pConnectionRead);
-
-        // Prepare the query
-        string query = "SELECT * FROM " + config.dbProgramTableName +";";
-
-        // Execute the query
-        pqxx::result rows = n.exec(query);
-
-        for (pqxx::result::size_type i=0; i < rows.size(); i++)
-        {
-            vector<uint8_t> value;
-
-            string2ba(removeBSXIfExists(rows[i][1].c_str()), value);
-
-            Database::dbCache.add(removeBSXIfExists(rows[i][0].c_str()), value);
-        }
-
-        // Commit your transaction
-        n.commit();
-    }
-    catch (const std::exception &e)
-    {
-        cerr << "Error: Database::loadDB2MemCache() table=" << config.dbProgramTableName << " exception: " << e.what() << endl;
-        exitProcess();
-    }
-
-    Database::dbLoaded2Cache = true;
-    
-    cout << "Load done" << endl;
-
-#endif
-}
-
-=======
->>>>>>> ea267a8f
 void Database::addWriteQueue(const string sqlWrite)
 {
     pthread_mutex_lock(&writeQueueMutex);
@@ -702,40 +566,6 @@
             pthread_mutex_unlock(&writeQueueMutex);
         }
     }
-}
-
-void Database::print(void)
-{
-<<<<<<< HEAD
-
-#ifdef DATABASE_USE_CACHE
-
-    DatabaseMap::MTMap mtDB = Database::dbCache.getMTDB();
-    cout << "Database of " << mtDB.size() << " elements:" << endl;
-    for (DatabaseMap::MTMap::iterator it = mtDB.begin(); it != mtDB.end(); it++)
-    {
-        vector<Goldilocks::Element> vect = it->second;
-        cout << "key:" << it->first << " ";
-        for (uint64_t i = 0; i < vect.size(); i++)
-            cout << fr.toString(vect[i], 16) << ":";
-        cout << endl;
-    }
-
-#endif
-
-=======
-    // TODO: Update implementation
-    // DatabaseMap::MTMap mtDB = Database::dbCache.getMTDB();
-    // cout << "Database of " << mtDB.size() << " elements:" << endl;
-    // for (DatabaseMap::MTMap::iterator it = mtDB.begin(); it != mtDB.end(); it++)
-    // {
-    //     vector<Goldilocks::Element> vect = it->second;
-    //     cout << "key:" << it->first << " ";
-    //     for (uint64_t i = 0; i < vect.size(); i++)
-    //         cout << fr.toString(vect[i], 16) << ":";
-    //     cout << endl;
-    // }
->>>>>>> ea267a8f
 }
 
 void Database::printTree(const string &root, string prefix)
@@ -852,6 +682,8 @@
 
 void loadDb2MemCache(const Config config)
 {
+#ifdef DATABASE_USE_CACHE
+
     TimerStart(LOAD_DB_TO_CACHE);
     
     Goldilocks fr;
@@ -952,4 +784,6 @@
         delete pConnection;
 
     TimerStopAndLog(LOAD_DB_TO_CACHE);
+
+#endif
 }