#include <fstream>
#include <iomanip>
#include <unistd.h>
#include "prover.hpp"
#include "utils.hpp"
#include "scalar.hpp"
#include "proof2zkin.hpp"
#include "zkevm_verifier_cpp/main.hpp"
#include "zkevm_c12a_verifier_cpp/main.c12a.hpp"
#include "zkevm_c12b_verifier_cpp/main.c12b.hpp"
#include "binfile_utils.hpp"
#include "zkey_utils.hpp"
#include "wtns_utils.hpp"
#include "groth16.hpp"
#include "sm/storage/storage_executor.hpp"
#include "timer.hpp"
#include "execFile.hpp"
#include <math.h> /* log2 */
#include "commit_pols_c12a.hpp"
#include "commit_pols_c12b.hpp"
#include "friProofC12.hpp"
#include <algorithm> // std::min
#include <openssl/sha.h>
#include "utils.hpp"
using namespace std;

Prover::Prover(Goldilocks &fr,
               PoseidonGoldilocks &poseidon,
               const Config &config) : fr(fr),
                                       poseidon(poseidon),
                                       executor(fr, config, poseidon),
                                       stark(config),
                                       starkC12a(config),
                                       starkC12b(config),
                                       pCurrentRequest(NULL),
                                       config(config),
                                       lastComputedRequestEndTime(0)
{
    mpz_init(altBbn128r);
    mpz_set_str(altBbn128r, "21888242871839275222246405745257275088548364400416034343698204186575808495617", 10);

    try
    {
        if (config.generateProof())
        {
            zkey = BinFileUtils::openExisting(config.starkVerifierFile, "zkey", 1);
            zkeyHeader = ZKeyUtils::loadHeader(zkey.get());

            if (mpz_cmp(zkeyHeader->rPrime, altBbn128r) != 0)
            {
                throw std::invalid_argument("zkey curve not supported");
            }

            groth16Prover = Groth16::makeProver<AltBn128::Engine>(
                zkeyHeader->nVars,
                zkeyHeader->nPublic,
                zkeyHeader->domainSize,
                zkeyHeader->nCoefs,
                zkeyHeader->vk_alpha1,
                zkeyHeader->vk_beta1,
                zkeyHeader->vk_beta2,
                zkeyHeader->vk_delta1,
                zkeyHeader->vk_delta2,
                zkey->getSectionData(4), // Coefs
                zkey->getSectionData(5), // pointsA
                zkey->getSectionData(6), // pointsB1
                zkey->getSectionData(7), // pointsB2
                zkey->getSectionData(8), // pointsC
                zkey->getSectionData(9)  // pointsH1
            );

            lastComputedRequestEndTime = 0;

            sem_init(&pendingRequestSem, 0, 0);
            pthread_mutex_init(&mutex, NULL);
            pCurrentRequest = NULL;
            pthread_create(&proverPthread, NULL, proverThread, this);
            pthread_create(&cleanerPthread, NULL, cleanerThread, this);
        }
    }
    catch (std::exception &e)
    {
        cerr << "Error: Prover::Prover() got an exception: " << e.what() << '\n';
        exitProcess();
    }
}

Prover::~Prover()
{
    //· delete zkey;
    //· delete groth16Prover;
    mpz_clear(altBbn128r);
}

void *proverThread(void *arg)
{
    Prover *pProver = (Prover *)arg;
    cout << "proverThread() started" << endl;

    zkassert(pProver->config.generateProof());

    while (true)
    {
        pProver->lock();

        // Wait for the pending request queue semaphore to be released, if there are no more pending requests
        if (pProver->pendingRequests.size() == 0)
        {
            pProver->unlock();
            sem_wait(&pProver->pendingRequestSem);
        }

        // Check that the pending requests queue is not empty
        if (pProver->pendingRequests.size() == 0)
        {
            pProver->unlock();
            cout << "proverThread() found pending requests queue empty, so ignoring" << endl;
            continue;
        }

        // Extract the first pending request (first in, first out)
        pProver->pCurrentRequest = pProver->pendingRequests[0];
        pProver->pCurrentRequest->startTime = time(NULL);
        pProver->pendingRequests.erase(pProver->pendingRequests.begin());

        cout << "proverThread() starting to process request with UUID: " << pProver->pCurrentRequest->uuid << endl;

        pProver->unlock();

        // Process the request
        switch (pProver->pCurrentRequest->type)
        {
        case prt_genProof:
            pProver->genProof(pProver->pCurrentRequest);
            break;
        case prt_genBatchProof:
            pProver->genBatchProof(pProver->pCurrentRequest);
            break;
        case prt_genAggregatedProof:
            pProver->genAggregatedProof(pProver->pCurrentRequest);
            break;
        case prt_genFinalProof:
            pProver->genFinalProof(pProver->pCurrentRequest);
            break;
        default:
            cerr << "Error: proverThread() got an invalid prover request type=" << pProver->pCurrentRequest->type << endl;
            exitProcess();
        }

        // Move to completed requests
        pProver->lock();
        ProverRequest *pProverRequest = pProver->pCurrentRequest;
        pProverRequest->endTime = time(NULL);
        pProver->lastComputedRequestId = pProverRequest->uuid;
        pProver->lastComputedRequestEndTime = pProverRequest->endTime;

        pProver->completedRequests.push_back(pProver->pCurrentRequest);
        pProver->pCurrentRequest = NULL;
        pProver->unlock();

        cout << "proverThread() done processing request with UUID: " << pProverRequest->uuid << endl;

        // Release the prove request semaphore to notify any blocked waiting call
        pProverRequest->notifyCompleted();
    }
    cout << "proverThread() done" << endl;
    return NULL;
}

void *cleanerThread(void *arg)
{
    Prover *pProver = (Prover *)arg;
    cout << "cleanerThread() started" << endl;

    zkassert(pProver->config.generateProof());

    while (true)
    {
        // Sleep for 10 minutes
        sleep(pProver->config.cleanerPollingPeriod);

        // Lock the prover
        pProver->lock();

        // Delete all requests older than requests persistence configuration setting
        time_t now = time(NULL);
        bool bRequestDeleted = false;
        do
        {
            bRequestDeleted = false;
            for (uint64_t i = 0; i < pProver->completedRequests.size(); i++)
            {
                if (now - pProver->completedRequests[i]->endTime > (int64_t)pProver->config.requestsPersistence)
                {
                    cout << "cleanerThread() deleting request with uuid: " << pProver->completedRequests[i]->uuid << endl;
                    ProverRequest *pProverRequest = pProver->completedRequests[i];
                    pProver->completedRequests.erase(pProver->completedRequests.begin() + i);
                    pProver->requestsMap.erase(pProverRequest->uuid);
                    delete (pProverRequest);
                    bRequestDeleted = true;
                    break;
                }
            }
        } while (bRequestDeleted);

        // Unlock the prover
        pProver->unlock();
    }
    cout << "cleanerThread() done" << endl;
    return NULL;
}

string Prover::submitRequest(ProverRequest *pProverRequest) // returns UUID for this request
{
    zkassert(config.generateProof());
    zkassert(pProverRequest != NULL);

    cout << "Prover::submitRequest() started type=" << pProverRequest->type << endl;

    // Initialize the prover request
    pProverRequest->init(config, false);

    // Get the prover request UUID
    string uuid = pProverRequest->uuid;

    // Add the request to the pending requests queue, and release the semaphore to notify the prover thread
    lock();
    requestsMap[uuid] = pProverRequest;
    pendingRequests.push_back(pProverRequest);
    sem_post(&pendingRequestSem);
    unlock();

    cout << "Prover::submitRequest() returns UUID: " << uuid << endl;
    return uuid;
}

ProverRequest *Prover::waitForRequestToComplete(const string &uuid, const uint64_t timeoutInSeconds) // wait for the request with this UUID to complete; returns NULL if UUID is invalid
{
    zkassert(config.generateProof());
    zkassert(uuid.size() > 0);
    cout << "Prover::waitForRequestToComplete() waiting for request with UUID: " << uuid << endl;

    // We will store here the address of the prove request corresponding to this UUID
    ProverRequest *pProverRequest = NULL;

    lock();

    // Map uuid to the corresponding prover request
    std::unordered_map<std::string, ProverRequest *>::iterator it = requestsMap.find(uuid);
    if (it == requestsMap.end())
    {
        cerr << "Prover::waitForRequestToComplete() unknown uuid: " << uuid << endl;
        unlock();
        return NULL;
    }

    // Wait for the request to complete
    pProverRequest = it->second;
    unlock();
    pProverRequest->waitForCompleted(timeoutInSeconds);
    cout << "Prover::waitForRequestToComplete() done waiting for request with UUID: " << uuid << endl;

    // Return the request pointer
    return pProverRequest;
}

void Prover::processBatch(ProverRequest *pProverRequest)
{
    TimerStart(PROVER_PROCESS_BATCH);
    zkassert(pProverRequest != NULL);
    zkassert(pProverRequest->type == prt_processBatch);

    cout << "Prover::processBatch() timestamp: " << pProverRequest->timestamp << endl;
    cout << "Prover::processBatch() UUID: " << pProverRequest->uuid << endl;

    // Save input to <timestamp>.input.json, as provided by client
    if (config.saveInputToFile)
    {
        json inputJson;
        pProverRequest->input.save(inputJson);
        json2file(inputJson, pProverRequest->inputFile);
    }

    // Execute the program, in the process batch way
    executor.process_batch(*pProverRequest);

    // Save input to <timestamp>.input.json after execution including dbReadLog
    if (config.saveDbReadsToFile)
    {
        json inputJsonEx;
        pProverRequest->input.save(inputJsonEx, *pProverRequest->dbReadLog);
        json2file(inputJsonEx, pProverRequest->inputFileEx);
    }

    TimerStopAndLog(PROVER_PROCESS_BATCH);
}

void Prover::genProof(ProverRequest *pProverRequest)
{
    zkassert(config.generateProof());
    zkassert(pProverRequest != NULL);
    zkassert(pProverRequest->type == prt_genProof);

    TimerStart(PROVER_GEN_PROOF);
<<<<<<< HEAD
    
    printMemoryInfo(true);
=======

    printMemoryInfo();
>>>>>>> b968d220
    printProcessInfo();

    zkassert(pProverRequest != NULL);

    cout << "Prover::genProof() timestamp: " << pProverRequest->timestamp << endl;
    cout << "Prover::genProof() UUID: " << pProverRequest->uuid << endl;
    cout << "Prover::genProof() input file: " << pProverRequest->inputFile << endl;
    cout << "Prover::genProof() public file: " << pProverRequest->publicFile << endl;
    cout << "Prover::genProof() proof file: " << pProverRequest->proofFile << endl;

    // Save input to <timestamp>.input.json, as provided by client
    if (config.saveInputToFile)
    {
        json inputJson;
        pProverRequest->input.save(inputJson);
        json2file(inputJson, pProverRequest->inputFile);
    }

    /************/
    /* Executor */
    /************/

    // Allocate an area of memory, mapped to file, to store all the committed polynomials,
    // and create them using the allocated address
    void *pAddress = NULL;
    uint64_t polsSize = stark.getTotalPolsSize();
    zkassert(CommitPols::pilSize() <= polsSize);
    zkassert(CommitPols::pilSize() == stark.getCommitPolsSize());

    if (config.cmPolsFile.size() > 0)
    {
        pAddress = mapFile(config.cmPolsFile, polsSize, true);
        cout << "Prover::genProof() successfully mapped " << polsSize << " bytes to file " << config.cmPolsFile << endl;
    }
    else
    {
        pAddress = calloc(polsSize, 1);
        if (pAddress == NULL)
        {
            cerr << "Error: Prover::genProof() failed calling malloc() of size " << polsSize << endl;
            exitProcess();
        }
        cout << "Prover::genProof() successfully allocated " << polsSize << " bytes" << endl;
    }

    CommitPols cmPols(pAddress, CommitPols::pilDegree());

    // Execute all the State Machines
    TimerStart(EXECUTOR_EXECUTE);
    executor.execute(*pProverRequest, cmPols);
    TimerStopAndLog(EXECUTOR_EXECUTE);

    // Save input to <timestamp>.input.json after execution including dbReadLog
    if (config.saveDbReadsToFile)
    {
        json inputJsonEx;
        pProverRequest->input.save(inputJsonEx, *pProverRequest->dbReadLog);
        json2file(inputJsonEx, pProverRequest->inputFileEx);
    }

    if (pProverRequest->result == ZKR_SUCCESS)
    {
        /*************************************/
        /*  Generate publics input           */
        /*************************************/
        TimerStart(SAVE_PUBLICS_JSON);
        json publicJson;
        mpz_t address;
        mpz_t publicshash;
        json publicStarkJson;
        RawFr::Element publicsHash;
        string freeInStrings16[8];

        publicStarkJson[0] = fr.toString(cmPols.Main.FREE0[0]);
        publicStarkJson[1] = fr.toString(cmPols.Main.FREE1[0]);
        publicStarkJson[2] = fr.toString(cmPols.Main.FREE2[0]);
        publicStarkJson[3] = fr.toString(cmPols.Main.FREE3[0]);
        publicStarkJson[4] = fr.toString(cmPols.Main.FREE4[0]);
        publicStarkJson[5] = fr.toString(cmPols.Main.FREE5[0]);
        publicStarkJson[6] = fr.toString(cmPols.Main.FREE6[0]);
        publicStarkJson[7] = fr.toString(cmPols.Main.FREE7[0]);

        freeInStrings16[0] = fr.toString(cmPols.Main.FREE0[0], 16);
        freeInStrings16[1] = fr.toString(cmPols.Main.FREE1[0], 16);
        freeInStrings16[2] = fr.toString(cmPols.Main.FREE2[0], 16);
        freeInStrings16[3] = fr.toString(cmPols.Main.FREE3[0], 16);
        freeInStrings16[4] = fr.toString(cmPols.Main.FREE4[0], 16);
        freeInStrings16[5] = fr.toString(cmPols.Main.FREE5[0], 16);
        freeInStrings16[6] = fr.toString(cmPols.Main.FREE6[0], 16);
        freeInStrings16[7] = fr.toString(cmPols.Main.FREE7[0], 16);

        mpz_init_set_str(address, pProverRequest->input.publicInputs.aggregatorAddress.c_str(), 0);
        std::string strAddress = mpz_get_str(0, 16, address);
        std::string strAddress10 = mpz_get_str(0, 10, address);
        mpz_clear(address);

        std::string buffer = "";
        buffer = buffer + std::string(40 - std::min(40, (int)strAddress.length()), '0') + strAddress;

        std::string aux;
        for (uint i = 0; i < 8; i++)
        {
            buffer = buffer + std::string(16 - std::min(16, (int)freeInStrings16[i].length()), '0') + freeInStrings16[i];
        }

        mpz_init_set_str(publicshash, sha256(buffer).c_str(), 16);
        std::string publicsHashString = mpz_get_str(0, 10, publicshash);
        RawFr::field.fromString(publicsHash, publicsHashString);
        mpz_clear(publicshash);

        // Save public file
        publicJson[0] = RawFr::field.toString(publicsHash, 10);
        json2file(publicJson, pProverRequest->publicFile);
        json2file(publicStarkJson, config.publicStarkFile);
        TimerStopAndLog(SAVE_PUBLICS_JSON);

        /*************************************/
        /*  Generate stark proof            */
        /*************************************/
        TimerStart(STARK_PROOF);
        uint64_t polBits = stark.starkInfo.starkStruct.steps[stark.starkInfo.starkStruct.steps.size() - 1].nBits;
        FRIProof fproof((1 << polBits), FIELD_EXTENSION, stark.starkInfo.starkStruct.steps.size(), stark.starkInfo.evMap.size(), stark.starkInfo.nPublics);
        stark.genProof(pAddress, fproof);
        TimerStopAndLog(STARK_PROOF);

        TimerStart(STARK_JSON_GENERATION);

        nlohmann::ordered_json jProof = fproof.proofs.proof2json();
        jProof["publics"] = publicStarkJson;
        ofstream ofstark(config.starkFile);
        ofstark << setw(4) << jProof.dump() << endl;
        ofstark.close();

        nlohmann::json zkin = proof2zkinStark(jProof);
        zkin["publics"] = publicStarkJson;
        ofstream ofzkin(config.starkZkIn);
        ofzkin << setw(4) << zkin.dump() << endl;
        ofzkin.close();

        TimerStopAndLog(STARK_JSON_GENERATION);

        /************************/
        /* Verifier stark proof */
        /************************/

        TimerStart(CIRCOM_LOAD_CIRCUIT);
        Circom::Circom_Circuit *circuit = Circom::loadCircuit(config.verifierFile);
        TimerStopAndLog(CIRCOM_LOAD_CIRCUIT);

        TimerStart(CIRCOM_LOAD_JSON);
        Circom::Circom_CalcWit *ctx = new Circom::Circom_CalcWit(circuit);

        loadJsonImpl(ctx, zkin);
        if (ctx->getRemaingInputsToBeSet() != 0)
        {
            cerr << "Error: Prover::genProof() Not all inputs have been set. Only " << Circom::get_main_input_signal_no() - ctx->getRemaingInputsToBeSet() << " out of " << Circom::get_main_input_signal_no() << endl;
            exitProcess();
        }
        TimerStopAndLog(CIRCOM_LOAD_JSON);

        // If present, save witness file
        if (config.witnessFile.size() > 0)
        {
            TimerStart(CIRCOM_WRITE_BIN_WITNESS);
            writeBinWitness(ctx, config.witnessFile); // No need to write the file to disk, 12-13M fe, in binary, in wtns format
            TimerStopAndLog(CIRCOM_WRITE_BIN_WITNESS);
        }

        /******************************************/
        /* Compute witness and c12a commited pols */
        /******************************************/
        TimerStart(C12_A_WITNESS_AND_COMMITED_POLS);

        ExecFile execC12aFile(config.execC12aFile);
        uint64_t sizeWitness = Circom::get_size_of_witness();
        Goldilocks::Element *tmp = new Goldilocks::Element[execC12aFile.nAdds + sizeWitness];

#pragma omp parallel for
        for (uint64_t i = 0; i < sizeWitness; i++)
        {
            FrGElement aux;
            ctx->getWitness(i, &aux);
            FrG_toLongNormal(&aux, &aux);
            tmp[i] = Goldilocks::fromU64(aux.longVal[0]);
        }
        delete ctx;

        for (uint64_t i = 0; i < execC12aFile.nAdds; i++)
        {
            FrG_toLongNormal(&execC12aFile.p_adds[i * 4], &execC12aFile.p_adds[i * 4]);
            FrG_toLongNormal(&execC12aFile.p_adds[i * 4 + 1], &execC12aFile.p_adds[i * 4 + 1]);
            FrG_toLongNormal(&execC12aFile.p_adds[i * 4 + 2], &execC12aFile.p_adds[i * 4 + 2]);
            FrG_toLongNormal(&execC12aFile.p_adds[i * 4 + 3], &execC12aFile.p_adds[i * 4 + 3]);

            uint64_t idx_1 = execC12aFile.p_adds[i * 4].longVal[0];
            uint64_t idx_2 = execC12aFile.p_adds[i * 4 + 1].longVal[0];

            Goldilocks::Element c = tmp[idx_1] * Goldilocks::fromU64(execC12aFile.p_adds[i * 4 + 2].longVal[0]);
            Goldilocks::Element d = tmp[idx_2] * Goldilocks::fromU64(execC12aFile.p_adds[i * 4 + 3].longVal[0]);
            tmp[sizeWitness + i] = c + d;
        }

        uint64_t Nbits = log2(execC12aFile.nSMap - 1) + 1;
        uint64_t N = 1 << Nbits;

        uint64_t polsSizeC12 = starkC12a.getTotalPolsSize();
        cout << "Prover::genProof() starkC12a.getTotalPolsSize()=" << polsSizeC12 << endl;

        // void *pAddressC12 = calloc(polsSizeC12, 1);
        void *pAddressC12 = pAddress;
        CommitPolsC12a cmPols12a(pAddressC12, CommitPolsC12a::pilDegree());

#pragma omp parallel for
        for (uint i = 0; i < execC12aFile.nSMap; i++)
        {
            for (uint j = 0; j < 12; j++)
            {
                FrGElement aux;
                FrG_toLongNormal(&aux, &execC12aFile.p_sMap[12 * i + j]);
                uint64_t idx_1 = aux.longVal[0];
                if (idx_1 != 0)
                {
                    cmPols12a.Compressor.a[j][i] = tmp[idx_1];
                }
                else
                {
                    cmPols12a.Compressor.a[j][i] = Goldilocks::zero();
                }
            }
        }
        for (uint i = execC12aFile.nSMap; i < N; i++)
        {
            for (uint j = 0; j < 12; j++)
            {
                cmPols12a.Compressor.a[j][i] = Goldilocks::zero();
            }
        }
        delete[] tmp;
        Circom::freeCircuit(circuit);
        TimerStopAndLog(C12_A_WITNESS_AND_COMMITED_POLS);

        if (config.cmPolsFileC12a.size() > 0)
        {
            void *pAddressC12tmp = mapFile(config.cmPolsFileC12a, CommitPolsC12a::pilSize(), true);
            cout << "Prover::genProof() successfully mapped " << CommitPolsC12a::pilSize() << " bytes to file "
                 << config.cmPolsFileC12a << endl;
            std::memcpy(pAddressC12tmp, pAddressC12, CommitPolsC12a::pilSize());
            unmapFile(pAddressC12tmp, CommitPolsC12a::pilSize());
        }

        /*****************************************/
        /* Generate C12a stark proof             */
        /*****************************************/
        TimerStart(STARK_C12_A_PROOF);
        uint64_t polBitsC12 = starkC12a.starkInfo.starkStruct.steps[starkC12a.starkInfo.starkStruct.steps.size() - 1].nBits;
        cout << "polBitsC12=" << polBitsC12 << endl;
        FRIProof fproofC12a((1 << polBitsC12), FIELD_EXTENSION, starkC12a.starkInfo.starkStruct.steps.size(), starkC12a.starkInfo.evMap.size(), starkC12a.starkInfo.nPublics);

        Goldilocks::Element publics[8];
        publics[0] = cmPols.Main.FREE0[0];
        publics[1] = cmPols.Main.FREE1[0];
        publics[2] = cmPols.Main.FREE2[0];
        publics[3] = cmPols.Main.FREE3[0];
        publics[4] = cmPols.Main.FREE4[0];
        publics[5] = cmPols.Main.FREE5[0];
        publics[6] = cmPols.Main.FREE6[0];
        publics[7] = cmPols.Main.FREE7[0];

        // Generate the proof
        starkC12a.genProof(pAddressC12, fproofC12a, publics);
        TimerStopAndLog(STARK_C12_A_PROOF);

        // Save the proof & zkinproof
        nlohmann::ordered_json jProofc12a = fproofC12a.proofs.proof2json();
        nlohmann::ordered_json zkinC12a = proof2zkinStark(jProofc12a);
        zkinC12a["publics"] = publicStarkJson;
        ofstream ofzkin2c12a(config.starkZkInC12a);
        ofzkin2c12a << setw(4) << zkinC12a.dump() << endl;
        ofzkin2c12a.close();

        jProofc12a["publics"] = publicStarkJson;
        ofstream ofstarkc12a(config.starkFilec12a);
        ofstarkc12a << setw(4) << jProofc12a.dump() << endl;
        ofstarkc12a.close();

        /*****************/
        /* Verifier C12a */
        /*****************/
        TimerStart(CIRCOM_LOAD_CIRCUIT_C12_A);
        CircomC12a::Circom_Circuit *circuitC12a = CircomC12a::loadCircuit(config.verifierFileC12a);
        TimerStopAndLog(CIRCOM_LOAD_CIRCUIT_C12_A);

        TimerStart(CIRCOM_C12_A_LOAD_JSON);
        CircomC12a::Circom_CalcWit *ctxC12a = new CircomC12a::Circom_CalcWit(circuitC12a);
        json zkinC12ajson = json::parse(zkinC12a.dump().c_str());

        CircomC12a::loadJsonImpl(ctxC12a, zkinC12ajson);
        if (ctxC12a->getRemaingInputsToBeSet() != 0)
        {
            cerr << "Error: Prover::genProof() Not all inputs have been set. Only " << CircomC12a::get_main_input_signal_no() - ctxC12a->getRemaingInputsToBeSet() << " out of " << CircomC12a::get_main_input_signal_no() << endl;
            exitProcess();
        }
        TimerStopAndLog(CIRCOM_C12_A_LOAD_JSON);

        // If present, save witness file
        if (config.witnessFileC12a.size() > 0)
        {
            TimerStart(CIRCOM_WRITE_BIN_WITNESS_C12_A);
            CircomC12a::writeBinWitness(ctxC12a, config.witnessFileC12a); // No need to write the file to disk, 12-13M fe, in binary, in wtns format
            TimerStopAndLog(CIRCOM_WRITE_BIN_WITNESS_C12_A);
        }

        /******************************************/
        /* Compute witness and C12b commited pols */
        /******************************************/
        TimerStart(C12_B_WITNESS_AND_COMMITED_POLS);

        ExecFile execC12bFile(config.execC12bFile);
        uint64_t sizeWitnessc12a = CircomC12a::get_size_of_witness();
        Goldilocks::Element *tmpc12a = new Goldilocks::Element[execC12bFile.nAdds + sizeWitnessc12a];

#pragma omp parallel for
        for (uint64_t i = 0; i < sizeWitnessc12a; i++)
        {
            FrGElement aux;
            ctxC12a->getWitness(i, &aux);
            FrG_toLongNormal(&aux, &aux);
            tmpc12a[i] = Goldilocks::fromU64(aux.longVal[0]);
        }
        delete ctxC12a;

        for (uint64_t i = 0; i < execC12bFile.nAdds; i++)
        {
            FrG_toLongNormal(&execC12bFile.p_adds[i * 4], &execC12bFile.p_adds[i * 4]);
            FrG_toLongNormal(&execC12bFile.p_adds[i * 4 + 1], &execC12bFile.p_adds[i * 4 + 1]);
            FrG_toLongNormal(&execC12bFile.p_adds[i * 4 + 2], &execC12bFile.p_adds[i * 4 + 2]);
            FrG_toLongNormal(&execC12bFile.p_adds[i * 4 + 3], &execC12bFile.p_adds[i * 4 + 3]);

            uint64_t idx_1 = execC12bFile.p_adds[i * 4].longVal[0];
            uint64_t idx_2 = execC12bFile.p_adds[i * 4 + 1].longVal[0];

            Goldilocks::Element c = tmpc12a[idx_1] * Goldilocks::fromU64(execC12bFile.p_adds[i * 4 + 2].longVal[0]);
            Goldilocks::Element d = tmpc12a[idx_2] * Goldilocks::fromU64(execC12bFile.p_adds[i * 4 + 3].longVal[0]);
            tmpc12a[sizeWitnessc12a + i] = c + d;
        }

        uint64_t NbitsC12a = log2(execC12bFile.nSMap - 1) + 1;
        uint64_t NC12a = 1 << NbitsC12a;

        // void *pAddressC12b = calloc(polsSizeC12b, 1);
        void *pAddressC12b = pAddress;

        CommitPolsC12b cmPols12b(pAddressC12b, CommitPolsC12b::pilDegree());

#pragma omp parallel for
        for (uint i = 0; i < execC12bFile.nSMap; i++)
        {
            for (uint j = 0; j < 12; j++)
            {
                FrGElement aux;
                FrG_toLongNormal(&aux, &execC12bFile.p_sMap[12 * i + j]);
                uint64_t idx_1 = aux.longVal[0];
                if (idx_1 != 0)
                {
                    cmPols12b.Compressor.a[j][i] = tmpc12a[idx_1];
                }
                else
                {
                    cmPols12b.Compressor.a[j][i] = Goldilocks::zero();
                }
            }
        }
        for (uint i = execC12bFile.nSMap; i < NC12a; i++)
        {
            for (uint j = 0; j < 12; j++)
            {
                cmPols12b.Compressor.a[j][i] = Goldilocks::zero();
            }
        }
        CircomC12a::freeCircuit(circuitC12a);
        delete[] tmpc12a;
        TimerStopAndLog(C12_B_WITNESS_AND_COMMITED_POLS);

        if (config.cmPolsFileC12b.size() > 0)
        {
            void *pAddressC12btmp = mapFile(config.cmPolsFileC12b, CommitPolsC12b::pilSize(), true);
            cout << "Prover::genProof() successfully mapped " << CommitPolsC12b::pilSize() << " bytes to file "
                 << config.cmPolsFileC12b << endl;
            std::memcpy(pAddressC12btmp, pAddressC12b, CommitPolsC12b::pilSize());
            unmapFile(pAddressC12btmp, CommitPolsC12b::pilSize());
        }

        /*****************************************/
        /* Generate C12b stark proof              */
        /*****************************************/

        TimerStart(STARK_C12_B_PROOF);
        uint64_t polBitsC12b = starkC12b.starkInfo.starkStruct.steps[starkC12b.starkInfo.starkStruct.steps.size() - 1].nBits;
        FRIProofC12 fproof_c12b((1 << polBitsC12b), FIELD_EXTENSION, starkC12b.starkInfo.starkStruct.steps.size(), starkC12b.starkInfo.evMap.size(), starkC12b.starkInfo.nPublics);

        // Generate the proof
        starkC12b.genProof(pAddressC12b, fproof_c12b, publics);
        TimerStopAndLog(STARK_C12_B_PROOF);

        nlohmann::ordered_json jProofC12b = fproof_c12b.proofs.proof2json();
        nlohmann::ordered_json zkinC12b = proof2zkinStark(jProofC12b);
        zkinC12b["publics"] = publicStarkJson;
        zkinC12b["proverAddr"] = strAddress10;
        ofstream ofzkin2b(config.starkZkInC12b);
        ofzkin2b << setw(4) << zkinC12b.dump() << endl;
        ofzkin2b.close();

        /*****************/
        /* Verifier c12b */
        /*****************/
        TimerStart(CIRCOM_LOAD_CIRCUIT_C12_B);
        CircomC12b::Circom_Circuit *circuitC12b = CircomC12b::loadCircuit(config.verifierFileC12b);
        TimerStopAndLog(CIRCOM_LOAD_CIRCUIT_C12_B);

        TimerStart(CIRCOM_C12_B_LOAD_JSON);
        CircomC12b::Circom_CalcWit *ctxC12b = new CircomC12b::Circom_CalcWit(circuitC12b);

        json zkinC12bjson = json::parse(zkinC12b.dump().c_str());

        CircomC12b::loadJsonImpl(ctxC12b, zkinC12bjson);
        if (ctxC12b->getRemaingInputsToBeSet() != 0)
        {
            cerr << "Error: Prover::genProof() Not all inputs have been set. Only " << CircomC12b::get_main_input_signal_no() - ctxC12b->getRemaingInputsToBeSet() << " out of " << CircomC12b::get_main_input_signal_no() << endl;
            exitProcess();
        }
        TimerStopAndLog(CIRCOM_C12_B_LOAD_JSON);

        // If present, save witness file
        if (config.witnessFileC12b.size() > 0)
        {
            TimerStart(CIRCOM_WRITE_BIN_WITNESS_C12_B);
            CircomC12b::writeBinWitness(ctxC12b, config.witnessFileC12b); // No need to write the file to disk, 12-13M fe, in binary, in wtns format
            TimerStopAndLog(CIRCOM_WRITE_BIN_WITNESS_C12_B);
        }
        TimerStart(CIRCOM_GET_BIN_WITNESS_C12_B);
        AltBn128::FrElement *pWitnessC12b = NULL;
        uint64_t witnessSizeb = 0;
        CircomC12b::getBinWitness(ctxC12b, pWitnessC12b, witnessSizeb);
        CircomC12b::freeCircuit(circuitC12b);
        delete ctxC12b;

        TimerStopAndLog(CIRCOM_GET_BIN_WITNESS_C12_B);

        // Generate Groth16 via rapid SNARK
        TimerStart(RAPID_SNARK);
        json jsonProof;
        try
        {
            auto proof = groth16Prover->prove(pWitnessC12b);
            jsonProof = proof->toJson();
        }
        catch (std::exception &e)
        {
            cerr << "Error: Prover::genProof() got exception in rapid SNARK:" << e.what() << '\n';
            exitProcess();
        }
        TimerStopAndLog(RAPID_SNARK);

        // Save proof.json to disk
        json2file(jsonProof, pProverRequest->proofFile);

        // Populate Proof with the correct data
        PublicInputsExtended publicInputsExtended;
        publicInputsExtended.publicInputs = pProverRequest->input.publicInputs;
        publicInputsExtended.inputHash = NormalizeTo0xNFormat(fr.toString(cmPols.Main.FREE0[0], 16), 64);
        pProverRequest->proof.load(jsonProof, publicInputsExtended);

        /***********/
        /* Cleanup */
        /***********/
        free(pWitnessC12b);
    }

    // Unmap committed polynomials address
    if (config.cmPolsFile.size() > 0)
    {
        unmapFile(pAddress, polsSize);
    }
    else
    {
        free(pAddress);
    }

    // printMemoryInfo();
    // printProcessInfo();

    TimerStopAndLog(PROVER_GEN_PROOF);
}

void Prover::genBatchProof(ProverRequest *pProverRequest)
{
    zkassert(config.generateProof());
    zkassert(pProverRequest != NULL);
    zkassert(pProverRequest->type == prt_genBatchProof);

    TimerStart(PROVER_BATCH_PROOF);

    printMemoryInfo();
    printProcessInfo();

    zkassert(pProverRequest != NULL);

    cout << "Prover::genProof() timestamp: " << pProverRequest->timestamp << endl;
    cout << "Prover::genProof() UUID: " << pProverRequest->uuid << endl;
    cout << "Prover::genProof() input file: " << pProverRequest->inputFile << endl;
    cout << "Prover::genProof() public file: " << pProverRequest->publicFile << endl;
    cout << "Prover::genProof() proof file: " << pProverRequest->proofFile << endl;

    // Save input to <timestamp>.input.json, as provided by client
    if (config.saveInputToFile)
    {
        json inputJson;
        pProverRequest->input.save(inputJson);
        json2file(inputJson, pProverRequest->inputFile);
    }

    /************/
    /* Executor */
    /************/

    // Allocate an area of memory, mapped to file, to store all the committed polynomials,
    // and create them using the allocated address
    void *pAddress = NULL;
    uint64_t polsSize = stark.getTotalPolsSize();
    zkassert(CommitPols::pilSize() <= polsSize);
    zkassert(CommitPols::pilSize() == stark.getCommitPolsSize());

    if (config.cmPolsFile.size() > 0)
    {
        pAddress = mapFile(config.cmPolsFile, polsSize, true);
        cout << "Prover::genProof() successfully mapped " << polsSize << " bytes to file " << config.cmPolsFile << endl;
    }
    else
    {
        pAddress = calloc(polsSize, 1);
        if (pAddress == NULL)
        {
            cerr << "Error: Prover::genProof() failed calling malloc() of size " << polsSize << endl;
            exitProcess();
        }
        cout << "Prover::genProof() successfully allocated " << polsSize << " bytes" << endl;
    }

    CommitPols cmPols(pAddress, CommitPols::pilDegree());

    // Execute all the State Machines
    TimerStart(EXECUTOR_EXECUTE);
    executor.execute(*pProverRequest, cmPols);
    TimerStopAndLog(EXECUTOR_EXECUTE);

    // Save input to <timestamp>.input.json after execution including dbReadLog
    if (config.saveDbReadsToFile)
    {
        json inputJsonEx;
        pProverRequest->input.save(inputJsonEx, *pProverRequest->dbReadLog);
        json2file(inputJsonEx, pProverRequest->inputFileEx);
    }

    if (pProverRequest->result == ZKR_SUCCESS)
    {
        /*************************************/
        /*  Generate publics input           */
        /*************************************/
        TimerStart(SAVE_PUBLICS_JSON);
        json publicJson;
        mpz_t address;
        mpz_t publicshash;
        json publicStarkJson;
        RawFr::Element publicsHash;
        string freeInStrings16[8];

        publicStarkJson[0] = fr.toString(cmPols.Main.FREE0[0]);
        publicStarkJson[1] = fr.toString(cmPols.Main.FREE1[0]);
        publicStarkJson[2] = fr.toString(cmPols.Main.FREE2[0]);
        publicStarkJson[3] = fr.toString(cmPols.Main.FREE3[0]);
        publicStarkJson[4] = fr.toString(cmPols.Main.FREE4[0]);
        publicStarkJson[5] = fr.toString(cmPols.Main.FREE5[0]);
        publicStarkJson[6] = fr.toString(cmPols.Main.FREE6[0]);
        publicStarkJson[7] = fr.toString(cmPols.Main.FREE7[0]);

        freeInStrings16[0] = fr.toString(cmPols.Main.FREE0[0], 16);
        freeInStrings16[1] = fr.toString(cmPols.Main.FREE1[0], 16);
        freeInStrings16[2] = fr.toString(cmPols.Main.FREE2[0], 16);
        freeInStrings16[3] = fr.toString(cmPols.Main.FREE3[0], 16);
        freeInStrings16[4] = fr.toString(cmPols.Main.FREE4[0], 16);
        freeInStrings16[5] = fr.toString(cmPols.Main.FREE5[0], 16);
        freeInStrings16[6] = fr.toString(cmPols.Main.FREE6[0], 16);
        freeInStrings16[7] = fr.toString(cmPols.Main.FREE7[0], 16);

        mpz_init_set_str(address, pProverRequest->input.publicInputs.aggregatorAddress.c_str(), 0);
        std::string strAddress = mpz_get_str(0, 16, address);
        std::string strAddress10 = mpz_get_str(0, 10, address);
        mpz_clear(address);

        std::string buffer = "";
        buffer = buffer + std::string(40 - std::min(40, (int)strAddress.length()), '0') + strAddress;

        std::string aux;
        for (uint i = 0; i < 8; i++)
        {
            buffer = buffer + std::string(16 - std::min(16, (int)freeInStrings16[i].length()), '0') + freeInStrings16[i];
        }

        mpz_init_set_str(publicshash, sha256(buffer).c_str(), 16);
        std::string publicsHashString = mpz_get_str(0, 10, publicshash);
        RawFr::field.fromString(publicsHash, publicsHashString);
        mpz_clear(publicshash);

        // Save public file
        publicJson[0] = RawFr::field.toString(publicsHash, 10);
        json2file(publicJson, pProverRequest->publicFile);
        json2file(publicStarkJson, config.publicStarkFile);
        TimerStopAndLog(SAVE_PUBLICS_JSON);

        /*************************************/
        /*  Generate stark proof            */
        /*************************************/
        TimerStart(STARK_PROOF);
        uint64_t polBits = stark.starkInfo.starkStruct.steps[stark.starkInfo.starkStruct.steps.size() - 1].nBits;
        FRIProof fproof((1 << polBits), FIELD_EXTENSION, stark.starkInfo.starkStruct.steps.size(), stark.starkInfo.evMap.size(), stark.starkInfo.nPublics);
        stark.genProof(pAddress, fproof);
        TimerStopAndLog(STARK_PROOF);

        TimerStart(STARK_JSON_GENERATION);

        nlohmann::ordered_json jProof = fproof.proofs.proof2json();
        jProof["publics"] = publicStarkJson;
        ofstream ofstark(config.starkFile);
        ofstark << setw(4) << jProof.dump() << endl;
        ofstark.close();

        nlohmann::json zkin = proof2zkinStark(jProof);
        zkin["publics"] = publicStarkJson;
        ofstream ofzkin(config.starkZkIn);
        ofzkin << setw(4) << zkin.dump() << endl;
        ofzkin.close();

        TimerStopAndLog(STARK_JSON_GENERATION);

        /************************/
        /* Verifier stark proof */
        /************************/

        TimerStart(CIRCOM_LOAD_CIRCUIT);
        Circom::Circom_Circuit *circuit = Circom::loadCircuit(config.verifierFile);
        TimerStopAndLog(CIRCOM_LOAD_CIRCUIT);

        TimerStart(CIRCOM_LOAD_JSON);
        Circom::Circom_CalcWit *ctx = new Circom::Circom_CalcWit(circuit);

        loadJsonImpl(ctx, zkin);
        if (ctx->getRemaingInputsToBeSet() != 0)
        {
            cerr << "Error: Prover::genProof() Not all inputs have been set. Only " << Circom::get_main_input_signal_no() - ctx->getRemaingInputsToBeSet() << " out of " << Circom::get_main_input_signal_no() << endl;
            exitProcess();
        }
        TimerStopAndLog(CIRCOM_LOAD_JSON);

        // If present, save witness file
        if (config.witnessFile.size() > 0)
        {
            TimerStart(CIRCOM_WRITE_BIN_WITNESS);
            writeBinWitness(ctx, config.witnessFile); // No need to write the file to disk, 12-13M fe, in binary, in wtns format
            TimerStopAndLog(CIRCOM_WRITE_BIN_WITNESS);
        }

        /******************************************/
        /* Compute witness and c12a commited pols */
        /******************************************/
        TimerStart(C12_A_WITNESS_AND_COMMITED_POLS);

        ExecFile execC12aFile(config.execC12aFile);
        uint64_t sizeWitness = Circom::get_size_of_witness();
        Goldilocks::Element *tmp = new Goldilocks::Element[execC12aFile.nAdds + sizeWitness];

#pragma omp parallel for
        for (uint64_t i = 0; i < sizeWitness; i++)
        {
            FrGElement aux;
            ctx->getWitness(i, &aux);
            FrG_toLongNormal(&aux, &aux);
            tmp[i] = Goldilocks::fromU64(aux.longVal[0]);
        }
        delete ctx;

        for (uint64_t i = 0; i < execC12aFile.nAdds; i++)
        {
            FrG_toLongNormal(&execC12aFile.p_adds[i * 4], &execC12aFile.p_adds[i * 4]);
            FrG_toLongNormal(&execC12aFile.p_adds[i * 4 + 1], &execC12aFile.p_adds[i * 4 + 1]);
            FrG_toLongNormal(&execC12aFile.p_adds[i * 4 + 2], &execC12aFile.p_adds[i * 4 + 2]);
            FrG_toLongNormal(&execC12aFile.p_adds[i * 4 + 3], &execC12aFile.p_adds[i * 4 + 3]);

            uint64_t idx_1 = execC12aFile.p_adds[i * 4].longVal[0];
            uint64_t idx_2 = execC12aFile.p_adds[i * 4 + 1].longVal[0];

            Goldilocks::Element c = tmp[idx_1] * Goldilocks::fromU64(execC12aFile.p_adds[i * 4 + 2].longVal[0]);
            Goldilocks::Element d = tmp[idx_2] * Goldilocks::fromU64(execC12aFile.p_adds[i * 4 + 3].longVal[0]);
            tmp[sizeWitness + i] = c + d;
        }

        uint64_t Nbits = log2(execC12aFile.nSMap - 1) + 1;
        uint64_t N = 1 << Nbits;

        uint64_t polsSizeC12 = starkC12a.getTotalPolsSize();
        cout << "Prover::genProof() starkC12a.getTotalPolsSize()=" << polsSizeC12 << endl;

        // void *pAddressC12 = calloc(polsSizeC12, 1);
        void *pAddressC12 = pAddress;
        CommitPolsC12a cmPols12a(pAddressC12, CommitPolsC12a::pilDegree());

#pragma omp parallel for
        for (uint i = 0; i < execC12aFile.nSMap; i++)
        {
            for (uint j = 0; j < 12; j++)
            {
                FrGElement aux;
                FrG_toLongNormal(&aux, &execC12aFile.p_sMap[12 * i + j]);
                uint64_t idx_1 = aux.longVal[0];
                if (idx_1 != 0)
                {
                    cmPols12a.Compressor.a[j][i] = tmp[idx_1];
                }
                else
                {
                    cmPols12a.Compressor.a[j][i] = Goldilocks::zero();
                }
            }
        }
        for (uint i = execC12aFile.nSMap; i < N; i++)
        {
            for (uint j = 0; j < 12; j++)
            {
                cmPols12a.Compressor.a[j][i] = Goldilocks::zero();
            }
        }
        delete[] tmp;
        Circom::freeCircuit(circuit);
        TimerStopAndLog(C12_A_WITNESS_AND_COMMITED_POLS);

        if (config.cmPolsFileC12a.size() > 0)
        {
            void *pAddressC12tmp = mapFile(config.cmPolsFileC12a, CommitPolsC12a::pilSize(), true);
            cout << "Prover::genProof() successfully mapped " << CommitPolsC12a::pilSize() << " bytes to file "
                 << config.cmPolsFileC12a << endl;
            std::memcpy(pAddressC12tmp, pAddressC12, CommitPolsC12a::pilSize());
            unmapFile(pAddressC12tmp, CommitPolsC12a::pilSize());
        }

        /*****************************************/
        /* Generate C12a stark proof             */
        /*****************************************/
        TimerStart(STARK_C12_A_PROOF);
        uint64_t polBitsC12 = starkC12a.starkInfo.starkStruct.steps[starkC12a.starkInfo.starkStruct.steps.size() - 1].nBits;
        cout << "polBitsC12=" << polBitsC12 << endl;
        FRIProof fproofC12a((1 << polBitsC12), FIELD_EXTENSION, starkC12a.starkInfo.starkStruct.steps.size(), starkC12a.starkInfo.evMap.size(), starkC12a.starkInfo.nPublics);

        Goldilocks::Element publics[8];
        publics[0] = cmPols.Main.FREE0[0];
        publics[1] = cmPols.Main.FREE1[0];
        publics[2] = cmPols.Main.FREE2[0];
        publics[3] = cmPols.Main.FREE3[0];
        publics[4] = cmPols.Main.FREE4[0];
        publics[5] = cmPols.Main.FREE5[0];
        publics[6] = cmPols.Main.FREE6[0];
        publics[7] = cmPols.Main.FREE7[0];

        // Generate the proof
        starkC12a.genProof(pAddressC12, fproofC12a, publics);
        TimerStopAndLog(STARK_C12_A_PROOF);

        // Save the proof & zkinproof
        nlohmann::ordered_json jProofc12a = fproofC12a.proofs.proof2json();
        nlohmann::ordered_json zkinC12a = proof2zkinStark(jProofc12a);
        zkinC12a["publics"] = publicStarkJson;
        ofstream ofzkin2c12a(config.starkZkInC12a);
        ofzkin2c12a << setw(4) << zkinC12a.dump() << endl;
        ofzkin2c12a.close();

        jProofc12a["publics"] = publicStarkJson;
        ofstream ofstarkc12a(config.starkFilec12a);
        ofstarkc12a << setw(4) << jProofc12a.dump() << endl;
        ofstarkc12a.close();

    }

    pProverRequest->batchProofOutput = getUUID();

    TimerStopAndLog(PROVER_BATCH_PROOF);
}

void Prover::genAggregatedProof(ProverRequest *pProverRequest)
{
    zkassert(config.generateProof());
    zkassert(pProverRequest != NULL);
    zkassert(pProverRequest->type == prt_genAggregatedProof);

    TimerStart(PROVER_AGGREGATED_PROOF);

    // Input is pProverRequest->aggregatedProofInput1 and pProverRequest->aggregatedProofInput2 (of type json)

    // Output is pProverRequest->aggregatedProofOutput (of type json)

<<<<<<< HEAD
    pProverRequest->aggregatedProofOutput = getUUID();
    
=======
>>>>>>> b968d220
    TimerStopAndLog(PROVER_AGGREGATED_PROOF);
}

void Prover::genFinalProof(ProverRequest *pProverRequest)
{
    zkassert(config.generateProof());
    zkassert(pProverRequest != NULL);
    zkassert(pProverRequest->type == prt_genFinalProof);

    TimerStart(PROVER_FINAL_PROOF);

    // Input is pProverRequest->finalProofInput (of type json)

    // Output is pProverRequest->proof (of type Proof)

    TimerStopAndLog(PROVER_FINAL_PROOF);
}<|MERGE_RESOLUTION|>--- conflicted
+++ resolved
@@ -302,13 +302,8 @@
     zkassert(pProverRequest->type == prt_genProof);
 
     TimerStart(PROVER_GEN_PROOF);
-<<<<<<< HEAD
     
     printMemoryInfo(true);
-=======
-
-    printMemoryInfo();
->>>>>>> b968d220
     printProcessInfo();
 
     zkassert(pProverRequest != NULL);
@@ -1097,9 +1092,9 @@
         ofstarkc12a << setw(4) << jProofc12a.dump() << endl;
         ofstarkc12a.close();
 
-    }
-
-    pProverRequest->batchProofOutput = getUUID();
+        pProverRequest->batchProofOutput = zkinC12a;
+
+    }
 
     TimerStopAndLog(PROVER_BATCH_PROOF);
 }
@@ -1116,11 +1111,8 @@
 
     // Output is pProverRequest->aggregatedProofOutput (of type json)
 
-<<<<<<< HEAD
     pProverRequest->aggregatedProofOutput = getUUID();
     
-=======
->>>>>>> b968d220
     TimerStopAndLog(PROVER_AGGREGATED_PROOF);
 }
 
