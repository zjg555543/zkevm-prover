#ifndef PUBLIC_INPUTS_HPP
#define PUBLIC_INPUTS_HPP

#include <string>

using namespace std;

class PublicInputs
{
public:
    string oldStateRoot;
    string oldAccInputHash;
    uint32_t oldBatchNum;
    uint64_t chainID;
    string batchL2Data;
    string globalExitRoot;
    uint64_t timestamp;
    string sequencerAddr;
    string aggregatorAddress; // Ethereum address of the aggregator that sends verifyBatch TX to the SC, used to prevent proof front-running

<<<<<<< HEAD
    PublicInputs() : oldBatchNum(0), chainID(0), timestamp(0), aggregatorAddress("0x617b3a3528F9cDd6630fd3301B9c8911F7Bf063D") {;}
=======
    PublicInputs() : oldBatchNum(0), chainID(0), timestamp(0) {;}

    bool operator==(PublicInputs &publicInputs)
    {
        return
            oldStateRoot == publicInputs.oldStateRoot &&
            oldAccInputHash == publicInputs.oldAccInputHash &&
            oldBatchNum == publicInputs.oldBatchNum &&
            chainID == publicInputs.chainID &&
            batchL2Data == publicInputs.batchL2Data &&
            globalExitRoot == publicInputs.globalExitRoot &&
            timestamp == publicInputs.timestamp &&
            sequencerAddr == publicInputs.sequencerAddr &&
            aggregatorAddress == publicInputs.aggregatorAddress;
    }
>>>>>>> f83ba6c2
};

#endif<|MERGE_RESOLUTION|>--- conflicted
+++ resolved
@@ -18,9 +18,6 @@
     string sequencerAddr;
     string aggregatorAddress; // Ethereum address of the aggregator that sends verifyBatch TX to the SC, used to prevent proof front-running
 
-<<<<<<< HEAD
-    PublicInputs() : oldBatchNum(0), chainID(0), timestamp(0), aggregatorAddress("0x617b3a3528F9cDd6630fd3301B9c8911F7Bf063D") {;}
-=======
     PublicInputs() : oldBatchNum(0), chainID(0), timestamp(0) {;}
 
     bool operator==(PublicInputs &publicInputs)
@@ -36,7 +33,6 @@
             sequencerAddr == publicInputs.sequencerAddr &&
             aggregatorAddress == publicInputs.aggregatorAddress;
     }
->>>>>>> f83ba6c2
 };
 
 #endif